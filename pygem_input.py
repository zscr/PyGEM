﻿"""Model inputs to run PyGEM"""

# Built-in libraries
import os
# External libraries
import pandas as pd
import numpy as np


#%% Functions to select specific glacier numbers
def get_same_glaciers(glac_fp):
    """
    Get same 1000 glaciers for testing of priors
    
    Parameters
    ----------
    glac_fp : str
        filepath to where netcdf files of individual glaciers are held
    
    Returns
    -------
    glac_list : list
        list of rgi glacier numbers
    """
    glac_list = []
    for i in os.listdir(glac_fp):
        if i.endswith('.nc'):
            glac_list.append(i.split('.')[1])
    glac_list = sorted(glac_list)
    return glac_list
    

def get_shean_glacier_nos(region_no, number_glaciers=0, option_random=0):
    """
    Generate list of glaciers that have calibration data and select number of glaciers to include.
    
    The list is currently sorted in terms of area such that the largest glaciers are modeled first.
    
    Parameters
    ----------
    region_no : int
        region number (Shean data available for regions 13, 14, and 15)
    number_glaciers : int
        number of glaciers to include in model run (default = 0)
    option_random : int
        option to select glaciers randomly for model run (default = 0, not random)
    
    Returns
    -------
    num : list of strings
        list of rgi glacier numbers
    """
    # safety, convert input to int
    region_no = int(region_no)
    # get shean's data, convert to dataframe, get
    # glacier numbers
    current_directory = os.getcwd()
    csv_path = current_directory + '/../DEMs/Shean_2019_0213/hma_mb_20190215_0815_std+mean.csv'
    ds_all = pd.read_csv(csv_path)
    ds_reg = ds_all[(ds_all['RGIId'] > region_no) & (ds_all['RGIId'] < region_no + 1)].copy()
    if option_random == 1:
        ds_reg = ds_reg.sample(n=number_glaciers)
        ds_reg.reset_index(drop=True, inplace=True)
    else:
        ds_reg = ds_reg.sort_values('area_m2', ascending=False)
        ds_reg.reset_index(drop=True, inplace=True)
    rgi = ds_reg['RGIId']
    # get only glacier numbers, convert to string
    num = rgi % 1
    num = num.round(5)
    num = num.astype(str)
    # slice string to remove decimal
    num = [n[2:] for n in num]
    # make sure there are 5 digits
    for i in range(len(num)):
        while len(num[i]) < 5:
            num[i] += '0'
    if number_glaciers > 0:
        num = num[0:number_glaciers]
    return num


def glac_num_fromrange(int_low, int_high):
    """
    Generate list of glaciers for all numbers between two integers.
    
    Parameters
    ----------
    int_low : int64
        low value of range
    int_high : int64
        high value of range
    
    Returns
    -------
    y : list
        list of rgi glacier numbers
    """
    x = (np.arange(int_low, int_high+1)).tolist()
    y = [str(i).zfill(5) for i in x]
    return y


#%%
# Model setup directory
main_directory = os.getcwd()
# Output directory
output_filepath = main_directory + '/../Output/'

# ===== GLACIER SELECTION =====
# Region number 1st order (RGI V6.0) - HMA is 13, 14, 15
rgi_regionsO1 = [1]
# 2nd order region numbers (RGI V6.0)
rgi_regionsO2 = 'all'
# RGI glacier number (RGI V6.0)
<<<<<<< HEAD
#rgi_glac_number = 'all'
rgi_glac_number = ['00001']
=======
rgi_glac_number = 'all'
#rgi_glac_number = ['00001']
>>>>>>> d09d8320
#rgi_glac_number = ['05313']
rgi_glac_number = glac_num_fromrange(1,50)
#rgi_glac_number = get_same_glaciers(output_filepath + 'cal_opt2_1000glac_3chain_truncnorm/reg' + 
#                                               str(rgi_regionsO1[0]) + '/')
#rgi_glac_number = get_shean_glacier_nos(rgi_regionsO1[0], 2, option_random=1)

# ===== Bias adjustment option =====
option_bias_adjustment = 1
#  Option 0 - ignore bias adjustments
#  Option 1 - new precipitation, temperature from Huss and Hock [2015]
#  Option 2 - Huss and Hock [2015] methods

# Reference climate dataset
ref_gcm_name = 'ERA-Interim' # used as default for argument parsers

# First year of model run (change these to calibration)
startyear = 1980
#  water year example: 2000 would start on October 1999, since October 1999 - September 2000 is the water year 2000
#  calendar year example: 2000 would start on January 2000
# Last year of model run
endyear = 2017
# Spin up time [years]
spinupyears = 0
# Water year option
<<<<<<< HEAD
option_wateryear = 3
=======
option_wateryear = 1
>>>>>>> d09d8320
#  Option 1 (default) - water year (ex. 2000: Oct 1 1999 - Sept 30 2000)
#  Option 2 - calendar year
#  Option 3 - define start/end months and days (BE CAREFUL WHEN CUSTOMIZING USING OPTION 3 - DOUBLE CHECK YOUR DATES)
constantarea_years = 0

# Simulation runs
#  simulation runs are separate such that calibration runs can be run at same time as simulations
gcm_startyear = 2000
gcm_endyear = 2017
<<<<<<< HEAD
=======
#gcm_startyear = 2000
#gcm_endyear = 2100
>>>>>>> d09d8320
gcm_spinupyears = 0
gcm_wateryear = 1

# Hindcast flips the array such that 1960 - 2000 would go from 2000-1960 ensuring that the glacier area at 2000 is 
# what it's supposed to be.
hindcast = 0
if hindcast == 1:
    constantarea_years = 18 # constant years so glacier doesn't evolve until before 2000
    gcm_startyear = 1980
    gcm_endyear = 2017

# Synthetic simulation options
#  synthetic simulations refer to climate data that is created (ex. repeat 1990-2000 for the next 100 years) 
option_synthetic_sim = 0
synthetic_startyear = 1995
synthetic_endyear = 2015
synthetic_spinupyears = 0
synthetic_temp_adjust = 3
synthetic_prec_factor = 1.12

#%% ===== CALIBRATION OPTIONS =====
# Calibration option (1 = minimization, 2 = MCMC, 3=HH2015)
<<<<<<< HEAD
option_calibration = 1
=======
option_calibration = 3
>>>>>>> d09d8320
# Calibration datasets
#cal_datasets = ['shean']
cal_datasets = ['mcnabb', 'larsen']
#cal_datasets = ['wgms_d', 'group']
#cal_datasets = ['shean', 'wgms_d', 'wgms_ee', 'group']
# Calibration output filepath (currently only for option 1)
output_fp_cal = output_filepath + 'cal_opt' + str(option_calibration) + '/'

# OPTION 1: Minimization
# Model parameter bounds for each calibration round
#  first tuple will run as expected; 
precfactor_bnds_list_init = [(0.9, 1.125), (0.8,1.25), (0.5,2), (0.33,3)]
precgrad_bnds_list_init = [(0.0001,0.0001), (0.0001,0.0001), (0.0001,0.0001), (0.0001,0.0001)]
ddfsnow_bnds_list_init = [(0.0036, 0.0046), (0.0036, 0.0046), (0.0026, 0.0056), (0.00185, 0.00635)]
tempchange_bnds_list_init = [(-1,1), (-2,2), (-5,5), (-10,10)]
# Threshold to update the model parameters (based on the difference in zscores)
zscore_update_threshold = 0.1

# OPTION 2: MCMC 
# Chain options 
n_chains = 1 # (min 1, max 3)
mcmc_sample_no = 1000
mcmc_burn_no = 0
ensemble_no = mcmc_sample_no - mcmc_burn_no
mcmc_step = None
#mcmc_step = 'am'
thin_interval = 1

# MCMC distribution parameters
#precfactor_disttype = 'lognormal'
precfactor_disttype = 'uniform'
precfactor_lognorm_mu = 0
precfactor_lognorm_tau = 4
precfactor_mu = 0
precfactor_sigma = 1.5
#precfactor_boundlow = 0
#precfactor_boundhigh = 2
precfactor_boundlow = 0.5
precfactor_boundhigh = 1.5
precfactor_start = 1
precfactor_step = 0.1
precfactor_boundhigh_adj = 0
tempchange_disttype = 'truncnormal'
#tempchange_disttype = 'uniform'
tempchange_mu = 0
tempchange_sigma = 0.5
tempchange_boundlow = -10
tempchange_boundhigh = 10
tempchange_start = tempchange_mu
tempchange_step = 0.1
tempchange_sigma_adj = 6
tempchange_mu_adj = 0.12
#tempchange_edge_method = 'mb'
tempchange_edge_method = 'mb_norm'
#tempchange_edge_method = 'mb_norm_slope'
tempchange_edge_mb = 1
tempchange_edge_mbnorm = 0.9
tempchange_edge_mbnormslope = -0.75
ddfsnow_disttype = 'truncnormal'
#ddfsnow_disttype = 'uniform'
ddfsnow_mu = 0.0041
ddfsnow_sigma = 0.0015
ddfsnow_boundlow = ddfsnow_mu - 1.96 * ddfsnow_sigma
ddfsnow_boundhigh = ddfsnow_mu + 1.96 * ddfsnow_sigma
ddfsnow_start=ddfsnow_mu

#%% SIMULATION OUTPUT
# Number of model parameter sets for simulation
#  if 1, the median is used
sim_iters = 1
sim_burn = 200
# Simulation output filepath
output_sim_fp = output_filepath + 'simulations/'
# Simulation output statistics
#sim_stat_cns = ['mean', 'std', '2.5%', '25%', 'median', '75%', '97.5%']
sim_stat_cns = ['mean', 'std']


#%% MODEL PARAMETERS 
# Option to import calibration parameters for each glacier
option_import_modelparams = 0
#print('\nSWITCH OPTION IMPORT MODEL PARAMS BACK!\n')
#  Option 1 (default) - calibrated model parameters in netcdf files
#  Option 0 - use the parameters set by the input
precfactor = 1
#  range 0.5 - 2
# Precipitation gradient on glacier [m-1]
precgrad = 0.0001
#  range 0.0001 - 0.0010
# Degree-day factor of snow [m w.e. d-1 degC-1]
ddfsnow = 0.0041
#  range 2.6 - 5.1 * 10^-3
# Temperature adjustment [deg C]
tempchange = 0
#  range -10 to 10
# Lapse rate from gcm to glacier [K m-1]
lrgcm = -0.0065
# Lapse rate on glacier for bins [K m-1]
lrglac = -0.0065
#  k_p in Radic et al. (2013)
#  c_prec in Huss and Hock (2015)
# Degree-day factor of ice [m w.e. d-1 degC-1]
ddfice = 0.0041 / 0.7
#  note: '**' means to the power, so 10**-3 is 0.001
# Ratio degree-day factor snow snow to ice
ddfsnow_iceratio = 0.7
# Temperature threshold for snow [deg C]
tempsnow = 1.0
#   Huss and Hock (2015) T_snow = 1.5 deg C with +/- 1 deg C for ratios
#  facilitates calibration similar to Huss and Hock (2015)
# Frontal ablation  dictating rate [yr-1]
frontalablation_k = 2

# Calving option
option_frontalablation_k = 1
#  Option 1 (default) - use values as Huss and Hock (2015)
#  Option 2 - calibrate each glacier independently, use transfer functions for uncalibrated glaciers
# Calving parameter dictionary
#  according to Supplementary Table 3 in Huss and Hock (2015)
frontalablation_k0dict = {
            1:  3.4,
            2:  0,
            3:  0.2,
            4:  0.2,
            5:  0.5,
            6:  0.3,
            7:  0.5,
            8:  0,
            9:  0.2,
            10: 0,
            11: 0,
            12: 0,
            13: 0,
            14: 0,
            15: 0,
            16: 0,
            17: 6,
            18: 0,
            19: 1}

# Model parameters column names and filepaths
modelparams_colnames = ['lrgcm', 'lrglac', 'precfactor', 'precgrad', 'ddfsnow', 'ddfice', 'tempsnow', 'tempchange']
# Model parameter filepath
if option_calibration == 1:
    modelparams_fp_dict = {
            1:  output_filepath + 'cal_opt1/',
            3:  output_filepath + 'cal_opt1/',
            4:  output_filepath + 'cal_opt1/',
            6:  output_filepath + 'cal_opt1/reg6/',
            13: output_filepath + 'cal_opt1/reg13/',
            14: output_filepath + 'cal_opt1/reg14/',
            15: output_filepath + 'cal_opt1/reg15/'}
elif option_calibration == 2:
#    modelparams_fp_dict = {
#            13: output_filepath + 'cal_opt2/',
#            14: output_filepath + 'cal_opt2/',
#            15: output_filepath + 'cal_opt2/'}
    modelparams_fp_dict = {
            13: output_filepath + 'cal_opt2_spc_20190308_adjp12_wpriors/cal_opt2/',
            14: output_filepath + 'cal_opt2_spc_20190308_adjp12_wpriors/cal_opt2/',
            15: output_filepath + 'cal_opt2_spc_20190308_adjp12_wpriors/cal_opt2/'}
#    modelparams_fp_dict = {
#            13: output_filepath + 'cal_opt2_spc_3000glac_3chain_adjp12/',
#            14: output_filepath + 'cal_opt2_spc_3000glac_3chain_adjp12/',
#            15: output_filepath + 'cal_opt2_spc_3000glac_3chain_adjp12/'}

#%% CLIMATE DATA
# ERA-INTERIM (Reference data)
# Variable names
era_varnames = ['temperature', 'precipitation', 'geopotential', 'temperature_pressurelevels']
#era_varnames = ['temperature']
#  Note: do not change variable names as these are set to run with the download_erainterim_data.py script.
#        If option 2 is being used to calculate the lapse rates, then the pressure level data is unnecessary.
# Dates
eraint_start_date = '19790101'
eraint_end_date = '20180501'
era5_downloadyearstart = 2017
era5_downloadyearend = 2018
# Resolution
grid_res = '0.5/0.5'
# Bounding box (N/W/S/E)
#bounding_box = '90/0/-90/360'
bounding_box = '50/70/25/105'
# Lapse rate option
option_lr_method = 1
#  Option 0 - lapse rates are constant defined by input
#  Option 1 (default) - lapse rates derived from gcm pressure level temperature data (varies spatially and temporally)
#  Option 2 - lapse rates derived from surrounding pixels (varies spatially and temporally)
#    Note: Be careful with option 2 as the ocean vs land/glacier temperatures can causeƒ unrealistic inversions
#    This is the option used by Marzeion et al. (2012)

# ERA-Interim
era5_fp = main_directory + '/../Climate_data/ERA5/'
#era5_temp_fn = 'ERA5_Temp2m_' + str(era5_downloadyearstart) + '_' + str(era5_downloadyearend) + '.nc'
era5_temp_fn = 'ERA5_Temp2m_test.nc'
era5_prec_fn = 'ERA5_TotalPrec_' + str(era5_downloadyearstart) + '_' + str(era5_downloadyearend) + '.nc'
era5_elev_fn = 'ERA5_geopotential.nc'
era5_pressureleveltemp_fn = ('ERA5_pressureleveltemp_' + str(era5_downloadyearstart) + '_' + str(era5_downloadyearend) 
                             + '.nc')
era5_lr_fn = ('ERA5_lapserates_' + str(era5_downloadyearstart) + '_' + str(era5_downloadyearend) +'_opt' + 
              str(option_lr_method) + '_HMA.nc')

# ERA-Interim
eraint_fp = main_directory + '/../Climate_data/ERA_Interim/download/'
eraint_temp_fn = 'ERAInterim_Temp2m_DailyMeanMonthly_' + eraint_start_date + '_' + eraint_end_date + '.nc'
eraint_prec_fn = 'ERAInterim_TotalPrec_DailyMeanMonthly_' + eraint_start_date + '_' + eraint_end_date + '.nc'
eraint_elev_fn = 'ERAInterim_geopotential.nc'
eraint_pressureleveltemp_fn = 'ERAInterim_pressureleveltemp_' + eraint_start_date + '_' + eraint_end_date + '.nc'
eraint_lr_fn = ('ERAInterim_lapserates_' + eraint_start_date + '_' + eraint_end_date + '_opt' + str(option_lr_method) + 
                '_world.nc')

# CMIP5 (GCM data)
cmip5_fp_var_prefix = main_directory + '/../Climate_data/cmip5/'
cmip5_fp_var_ending = '_r1i1p1_monNG/'
cmip5_fp_fx_prefix = main_directory + '/../Climate_data/cmip5/'
cmip5_fp_fx_ending = '_r0i0p0_fx/'
cmip5_fp_lr = main_directory + '/../Climate_data/cmip5/bias_adjusted_1995_2100/2018_0524/'
cmip5_lr_fn = 'biasadj_mon_lravg_1995_2015_R15.csv'

# COAWST (High-resolution climate data over HMA)
coawst_fp_unmerged = main_directory + '/../Climate_data/coawst/Monthly/'
coawst_fp = main_directory + '/../Climate_data/coawst/'
coawst_fn_prefix_d02 = 'wrfout_d02_Monthly_'
coawst_fn_prefix_d01 = 'wrfout_d01_Monthly_'
coawst_temp_fn_d02 = 'wrfout_d02_Monthly_T2_1999100100-2006123123.nc'
coawst_prec_fn_d02 = 'wrfout_d02_Monthly_TOTPRECIP_1999100100-2006123123.nc'
coawst_elev_fn_d02 = 'wrfout_d02_Monthly_HGHT.nc'
coawst_temp_fn_d01 = 'wrfout_d01_Monthly_T2_1999100100-2006123123.nc'
coawst_prec_fn_d01 = 'wrfout_d01_Monthly_TOTPRECIP_1999100100-2006123123.nc'
coawst_elev_fn_d01 = 'wrfout_d01_Monthly_HGHT.nc'
coawst_vns = ['T2', 'TOTPRECIP', 'HGHT']
coawst_d02_lon_min = 65
coawst_d02_lon_max = 99
coawst_d02_lat_min = 20
coawst_d02_lat_max = 38

#%% GLACIER DATA (RGI, ICE THICKNESS, ETC.)
# ===== RGI DATA =====
# Glacier selection option
option_glacier_selection = 1
#  Option 1 (default) - enter numbers associated with RGI V6.0
#  Option 2 - glaciers/regions selected via shapefile
#  Option 3 - glaciers/regions selected via new table (other inventory)
# Filepath for RGI files
rgi_filepath = main_directory + '/../RGI/rgi60/00_rgi60_attribs/'
# Column names
rgi_lat_colname = 'CenLat'
rgi_lon_colname = 'CenLon'
elev_colname = 'elev'
indexname = 'GlacNo'
rgi_O1Id_colname = 'glacno'
rgi_glacno_float_colname = 'RGIId_float'
# Column names from table to drop
rgi_cols_drop = ['GLIMSId','BgnDate','EndDate','Status','Connect','Linkages','Name']
# Dictionary of hypsometry filenames
rgi_dict = {
            1:  '01_rgi60_Alaska.csv',
            3:  '03_rgi60_ArcticCanadaNorth.csv',
            4:  '04_rgi60_ArcticCanadaSouth.csv',
            6:  '06_rgi60_Iceland.csv',
            7:  '07_rgi60_Svalbard.csv',
            8:  '08_rgi60_Scandinavia.csv',
            9:  '09_rgi60_RussianArctic.csv',
            13: '13_rgi60_CentralAsia.csv',
            14: '14_rgi60_SouthAsiaWest.csv',
            15: '15_rgi60_SouthAsiaEast.csv'}

# ===== ADDITIONAL DATA (hypsometry, ice thickness, width) =====
# Option to shift all elevation bins by 20 m
#  (required for Matthias' ice thickness and area since they are 20 m off, see email from May 24 2018)
option_shift_elevbins_20m = 1
# Elevation band height [m]
binsize = 10
# Filepath for the hypsometry files
hyps_filepath = main_directory + '/../IceThickness_Huss/bands_10m_DRR/'
# Dictionary of hypsometry filenames 
# (Files from Matthias Huss should be manually pre-processed to be 'RGI-ID', 'Cont_range', and bins starting at 5)
hyps_filedict = {
                1:  'area_01_Huss_Alaska_10m.csv',
                3:  'area_RGI03_10.csv',
                4:  'area_RGI04_10.csv',
                6:  'area_RGI06_10.csv',
                7:  'area_RGI07_10.csv',
                8:  'area_RGI08_10.csv',
                9:  'area_RGI09_10.csv',
                13: 'area_13_Huss_CentralAsia_10m.csv',
                14: 'area_14_Huss_SouthAsiaWest_10m.csv',
                15: 'area_15_Huss_SouthAsiaEast_10m.csv'}
# Extra columns in hypsometry data that will be dropped
hyps_colsdrop = ['RGI-ID','Cont_range']
# Filepath for the ice thickness files
thickness_filepath = main_directory + '/../IceThickness_Huss/bands_10m_DRR/'
# Dictionary of thickness filenames
thickness_filedict = {
                1:  'thickness_01_Huss_Alaska_10m.csv',
                3:  'thickness_RGI03_10.csv',
                4:  'thickness_RGI04_10.csv',
                6:  'thickness_RGI06_10.csv',
                7:  'thickness_RGI07_10.csv',
                8:  'thickness_RGI08_10.csv',
                9:  'thickness_RGI09_10.csv',
                13: 'thickness_13_Huss_CentralAsia_10m.csv',
                14: 'thickness_14_Huss_SouthAsiaWest_10m.csv',
                15: 'thickness_15_Huss_SouthAsiaEast_10m.csv'}
# Extra columns in ice thickness data that will be dropped
thickness_colsdrop = ['RGI-ID','Cont_range']
# Filepath for the width files
width_filepath = main_directory + '/../IceThickness_Huss/bands_10m_DRR/'
# Dictionary of thickness filenames
width_filedict = {
                1:  'width_01_Huss_Alaska_10m.csv',
                3:  'width_RGI03_10.csv',
                4:  'width_RGI04_10.csv',
                6:  'width_RGI06_10.csv',
                7:  'width_RGI07_10.csv',
                8:  'width_RGI08_10.csv',
                9:  'width_RGI09_10.csv',
                13: 'width_13_Huss_CentralAsia_10m.csv',
                14: 'width_14_Huss_SouthAsiaWest_10m.csv',
                15: 'width_15_Huss_SouthAsiaEast_10m.csv'}
# Extra columns in ice thickness data that will be dropped
width_colsdrop = ['RGI-ID','Cont_range']

#%% MODEL TIME FRAME DATA
# Note: models are required to have complete data for each year such that refreezing, scaling, etc. are consistent for
#       all time periods.
# Leap year option
option_leapyear = 1
#  Option 1 (default) - leap year days are included, i.e., every 4th year Feb 29th is included in the model, so
#                       days_in_month = 29 for these years.
#  Option 0 - exclude leap years, i.e., February always has 28 days
# User specified start/end dates
#  note: start and end dates must refer to whole years 
startmonthday = '06-01'
endmonthday = '05-31'
# Water year starting month
wateryear_month_start = 10
# First month of winter
winter_month_start = 10
#  for HMA, winter is considered  October 1 - April 30
# First month of summer
summer_month_start = 5
#  for HMA, summer is considered May 1 - September 30
# Option to use dates based on first of each month or those associated with the climate data
option_dates = 1
#  Option 1 (default) - use dates associated with the dates_table that user generates (first of each month)
#  Option 2 - use dates associated with the climate data (problem here is that this may differ between products)
# Model timestep
timestep = 'monthly'
#  enter 'monthly' or 'daily'
#  water year example: 2000 would end on September 2000
#  calendar year example: 2000 would end on December 2000

# Seasonal dictionaries for WGMS data that is not provided
lat_threshold = 75
# Winter (start/end) and Summer (start/end)
monthdict = {'northernmost': [9, 5, 6, 8],
             'north': [10, 4, 5, 9],
             'south': [4, 9, 10, 3],
             'southernmost': [3, 10, 11, 2]}

# Latitude threshold
# 01 - Alaska - < 75
# 02 - W Can - < 75
# 03 - N Can - > 74
# 04 - S Can - < 74
# 05 - Greenland - 60 - 80
# 06 - Iceland - < 75
# 07 - Svalbard - 70 - 80
# 08 - Scandinavia - < 70
# 09 - Russia - 72 - 82
# 10 - N Asia - 46 - 77


#%% CALIBRATION DATA
# ===== SHEAN GEODETIC =====
shean_fp = main_directory + '/../DEMs/Shean_2019_0213/'
#shean_fn = 'hma_mb_20190215_0815_std+mean.csv'
#shean_fn = 'hma_mb_20190215_0815_std+mean_all_filled_kaab.csv'
shean_fn = 'hma_mb_20190215_0815_std+mean_all_filled_bolch.csv'

shean_rgi_glacno_cn = 'RGIId'
shean_mb_cn = 'mb_mwea'
shean_mb_err_cn = 'mb_mwea_sigma'
shean_time1_cn = 't1'
shean_time2_cn = 't2'
shean_area_cn = 'area_m2'
#shean_vol_cn = 'mb_m3wea'
#shean_vol_err_cn = 'mb_m3wea_sigma'

# ===== BRUN GEODETIC =====
brun_fp = main_directory + '/../DEMs/'
brun_fn = 'Brun_Nature2017_MB_glacier-wide.csv'
brun_rgi_glacno_cn = 'GLA_ID'
brun_mb_cn = 'MB [m w.a a-1]'
brun_mb_err_cn = 'err. on MB [m w.e a-1]'
# NEED TO FINISH SETTING UP BRUN WITH CLASS_MBDATA

# ===== MAUER GEODETIC =====
mauer_fp = main_directory + '/../DEMs/'
#mauer_fn = 'RupperMauer_GeodeticMassBalance_Himalayas_2000_2016.csv'
mauer_fn = 'Mauer_geoMB_HMA_1970s_2000_min80pctCov.csv'
mauer_rgi_glacno_cn = 'RGIId'
mauer_mb_cn = 'geoMassBal'
mauer_mb_err_cn = 'geoMassBalSig'
mauer_time1_cn = 't1'
mauer_time2_cn = 't2'

# ===== MCNABB GEODETIC =====
mcnabb_fp = main_directory + '/../DEMs/McNabb_data/wgms_dv/'
mcnabb_fn = 'Alaska_dV_17jun_preprocessed.csv'
mcnabb_rgiid_cn = 'RGIId'
mcnabb_mb_cn = 'mb_mwea'
mcnabb_mb_err_cn = 'mb_mwea_sigma'
mcnabb_time1_cn = 'date0'
mcnabb_time2_cn = 'date1'
mcnabb_area_cn = 'area'

# ===== LARSEN GEODETIC =====
larsen_fp = main_directory + '/../DEMs/larsen/'
larsen_fn = 'larsen2015_supplementdata_wRGIIds.csv'
larsen_rgiid_cn = 'RGIId'
larsen_mb_cn = 'mb_mwea'
larsen_mb_err_cn = 'mb_mwea_sigma'
larsen_time1_cn = 'date0'
larsen_time2_cn = 'date1'
larsen_area_cn = 'area'

# ===== WGMS =====
wgms_datasets = ['wgms_d', 'wgms_ee']
#wgms_datasets = ['wgms_d']
wgms_fp = main_directory + '/../WGMS/DOI-WGMS-FoG-2018-06/'
wgms_rgi_glacno_cn = 'glacno'
wgms_obs_type_cn = 'obs_type'
# WGMS lookup tables information
wgms_lookup_fn = 'WGMS-FoG-2018-06-AA-GLACIER-ID-LUT.csv'
rgilookup_fullfn = main_directory + '/../RGI/rgi60/00_rgi60_links/00_rgi60_links.csv'
rgiv6_fn_prefix = main_directory + '/../RGI/rgi60/00_rgi60_attribs/' + '*'
rgiv5_fn_prefix = main_directory + '/../RGI/00_rgi50_attribs/' + '*'

# WGMS (d) geodetic mass balance information
wgms_d_fn = 'WGMS-FoG-2018-06-D-CHANGE.csv'
wgms_d_fn_preprocessed = 'wgms_d_rgiv6_preprocessed.csv'
wgms_d_thickness_chg_cn = 'THICKNESS_CHG'
wgms_d_thickness_chg_err_cn = 'THICKNESS_CHG_UNC'
wgms_d_volume_chg_cn = 'VOLUME_CHANGE'
wgms_d_volume_chg_err_cn = 'VOLUME_CHANGE_UNC'
wgms_d_z1_cn = 'LOWER_BOUND'
wgms_d_z2_cn = 'UPPER_BOUND'

# WGMS (e/ee) glaciological mass balance information
wgms_e_fn = 'WGMS-FoG-2018-06-E-MASS-BALANCE-OVERVIEW.csv'
wgms_ee_fn = 'WGMS-FoG-2018-06-EE-MASS-BALANCE.csv'
wgms_ee_fn_preprocessed = 'wgms_ee_rgiv6_preprocessed.csv' 
wgms_ee_mb_cn = 'BALANCE'
wgms_ee_mb_err_cn = 'BALANCE_UNC'
wgms_ee_t1_cn = 'YEAR'
wgms_ee_z1_cn = 'LOWER_BOUND'
wgms_ee_z2_cn = 'UPPER_BOUND'
wgms_ee_period_cn = 'period'

# ===== COGLEY DATA =====
cogley_fp = main_directory + '/../Calibration_datasets/'
cogley_fn_preprocessed = 'Cogley_Arctic_processed_wInfo.csv'
cogley_rgi_glacno_cn = 'glacno'
cogley_mass_chg_cn = 'geo_mass_kgm2a'
cogley_mass_chg_err_cn = 'geo_mass_unc'
cogley_z1_cn = 'Zmin'
cogley_z2_cn = 'Zmax'
cogley_obs_type_cn = 'obs_type'

# ===== REGIONAL DATA =====
# Regional data refers to all measurements that have lumped multiple glaciers together
#  - a dictionary linking the regions to RGIIds is required
mb_group_fp = main_directory + '/../Calibration_datasets/'
mb_group_dict_fn = 'mb_group_dict.csv'
mb_group_data_fn = 'mb_group_data.csv'
mb_group_t1_cn = 'begin_period'
mb_group_t2_cn = 'end_period'


# Minimization details
method_opt = 'SLSQP'
ftol_opt = 1e-3

# Limit potential mass balance for future simulations option
option_mb_envelope = 1

# Mass change tolerance [%] - required for calibration
masschange_tolerance = 0.1

# Mass balance uncertainty [mwea]
massbal_uncertainty_mwea = 0.1
# Z-score tolerance
#  all refers to tolerance if multiple calibration points
#  single refers to tolerance if only a single calibration point since we want this to be more exact
zscore_tolerance_all = 1
zscore_tolerance_single = 0.1

#%% TRANSFER FUNCTIONS
# Slope of line of best fit for parameter vs. median elevation
#  These are derived from run_preprocessing.py option_parameter_relationships
#  If the relationship is not significant, then set the slope to 0
tempchange_lobf_property_cn = 'Zmed'
tempchange_lobf_slope = 0.0028212
precfactor_lobf_property_cn = 'Zmed'
precfactor_lobf_slope = -0.004693
ddfsnow_lobf_property_cn = 'Zmed'
ddfsnow_lobf_slope = 1.112333e-06
precgrad_lobf_property_cn = 'Zmed'
precgrad_lobf_slope = 0

#%% BIAS ADJUSTMENT OPTIONS (required for future simulations)
biasadj_fp = output_filepath + 'biasadj/'
#biasadj_fn = 
#biasadj_params_filepath = main_directory + '/../Climate_data/cmip5/bias_adjusted_1995_2100/'
#biasadj_fn_lr = 'biasadj_mon_lravg_1995_2100.csv'
#biasadj_fn_ending = '_biasadj_opt1_1995_2100.csv'

#%% Mass balance model options
# Initial surface type options
option_surfacetype_initial = 1
#  Option 1 (default) - use median elevation to classify snow/firn above the median and ice below.
#   > Sakai et al. (2015) found that the decadal ELAs are consistent with the median elevation of nine glaciers in High
#     Mountain Asia, and Nuimura et al. (2015) also found that the snow line altitude of glaciers in China corresponded
#     well with the median elevation.  Therefore, the use of the median elevation for defining the initial surface type
#     appears to be a fairly reasonable assumption in High Mountain Asia.
#  Option 2 (Need to code) - use mean elevation instead
#  Option 3 (Need to code) - specify an AAR ratio and apply this to estimate initial conditions
# Firn surface type option
option_surfacetype_firn = 1
#  Option 1 (default) - firn is included
#  Option 0 - firn is not included
# Debris surface type option
option_surfacetype_debris = 0
#  Option 0 (default) - debris cover is not included
#  Option 1 - debris cover is included
#   > Load in Batu's debris maps and specify for each glacier
#   > Determine how DDF_debris will be included

# DDF firn
option_DDF_firn = 1
#  Option 1 (default) - DDF_firn is average of DDF_ice and DDF_snow (Huss and Hock, 2015)
#  Option 0 - DDF_firn equal to DDF_snow (m w.e. d-1 degC-1)
# DDF debris
ddfdebris = ddfice
# Reference elevation options for downscaling climate variables
option_elev_ref_downscale = 'Zmed'
#  Option 1 (default) - 'Zmed', median glacier elevation
#  Option 2 - 'Zmax', maximum glacier elevation
#  Option 3 - 'Zmin', minimum glacier elevation (terminus)
# Downscale temperature to bins options
option_temp2bins = 1
#  Option 1 (default) - lr_gcm and lr_glac to adjust temperature from gcm to the glacier bins
# Adjust temperatures based on changes in surface elevation option
option_adjusttemp_surfelev = 1
#  Option 1 (default) - yes, adjust temperature
#  Option 0 - do not adjust temperature
# Downscale precipitation to bins options
option_prec2bins = 1
#  Option 1 (default) - prec_factor and prec_grad to adjust precipitation from gcm to the glacier bins
# Accumulation erosion
option_preclimit = 1
#  Option 1 (default) - limit the uppermost 25% using an expontial fxn
# Accumulation options
option_accumulation = 2
#  Option 1 (default) - Single threshold (<= snow, > rain)
#  Option 2 - single threshold +/- 1 deg uses linear interpolation

# Surface type options
option_surfacetype = 1
#  How is surface type considered, annually?
# Surface ablation options
option_surfaceablation = 1
#  Option 1 (default) - DDF for snow, ice, and debris
# Refreezing model options
option_refreezing = 2
#  Option 1 (default) - heat conduction approach (Huss and Hock, 2015)
#  Option 2 - annual air temperature appraoch (Woodward et al., 1997)
# Refreeze depth [m]
refreeze_depth = 10
# Refreeze month
refreeze_month = 10
#  required for air temperature approach to set when the refreeze is included
# Melt model options
option_melt_model = 1
#  Option 1 (default) DDF
# Mass redistribution / Glacier geometry change options
option_massredistribution = 1
#  Option 1 (default) - Mass redistribution based on Huss and Hock (2015), i.e., volume gain/loss redistributed over the
#                       glacier using empirical normalized ice thickness change curves
# Cross-sectional glacier shape options
option_glaciershape = 1
#  Option 1(default) - parabolic (used by Huss and Hock, 2015)
#  Option 2 - rectangular, i.e., glacier lowering but area and width does not change
#  Option 3 - triangular
# Glacier width option
option_glaciershape_width = 1
#  Option 0 (default) - do not include
#  Option 1 - include
# Advancing glacier ice thickness change threshold
icethickness_advancethreshold = 5
#  Huss and Hock (2015) use a threshold of 5 m
# Percentage of glacier considered to be terminus
terminus_percentage = 20
#  Huss and Hock (2015) use 20% to calculate new area and ice thickness

#%% OUTPUT OPTIONS
output_package = 2
    # Option 0 - no netcdf package
    # Option 1 - "raw package" [preferred units: m w.e.]
    #             monthly variables for each bin (temp, prec, acc, refreeze, snowpack, melt, frontalablation,
    #                                             massbal_clim)
    #             annual variables for each bin (area, icethickness, surfacetype)
    # Option 2 - "Glaciologist Package" output [units: m w.e. unless otherwise specified]:
    #             monthly glacier-wide variables (prec, acc, refreeze, melt, frontalablation, massbal_total, runoff, 
    #                                             snowline)
    #             annual glacier-wide variables (area, volume, ELA)
output_glacier_attr_vns = ['glacno', 'RGIId_float', 'CenLon', 'CenLat', 'O1Region', 'O2Region', 'Area', 'Zmin', 'Zmax', 
                           'Zmed', 'Slope', 'Aspect', 'Lmax', 'Form', 'TermType', 'Surging']
time_names = ['time', 'year', 'year_plus1']
# Output package variables
output_variables_package2 = ['temp_glac_monthly', 'prec_glac_monthly', 'acc_glac_monthly', 
                            'refreeze_glac_monthly', 'melt_glac_monthly', 'frontalablation_glac_monthly', 
                            'massbaltotal_glac_monthly', 'runoff_glac_monthly', 'snowline_glac_monthly', 
                            'area_glac_annual', 'volume_glac_annual', 'ELA_glac_annual', 
                            'offglac_prec_monthly', 'offglac_refreeze_monthly', 'offglac_melt_monthly', 
                            'offglac_snowpack_monthly', 'offglac_runoff_monthly']

#%% WARNING MESSAGE OPTION
option_warningmessages = 1
#  Warning messages are a good check to make sure that the script is running properly, and small nuances due to
#  differences in input data (e.g., units associated with GCM air temperature data are correct)
#  Option 1 (default) - print warning messages within script that are meant to assist user
#                       currently these messages are only included in a few scripts (e.g., climate data)
#  Option 0 - do not print warning messages within script

#%% MODEL PROPERTIES 
# Density of ice [kg m-3] (or Gt / 1000 km3)
density_ice = 900
# Density of water [kg m-3]
density_water = 1000
# Area of ocean [km2]
area_ocean = 362.5 * 10**6
# Heat capacity of ice [J K-1 kg-1]
ch_ice = 1.89 * 10**6
# Thermal conductivity of ice [W K-1 m-1]
k_ice = 2.33
# Model tolerance (used to remove low values caused by rounding errors)
tolerance = 1e-12
# Gravity [m s-2]
gravity = 9.81
# Standard pressure [Pa]
pressure_std = 101325
# Standard temperature [K]
temp_std = 288.15
# Universal gas constant [J mol-1 K-1]
R_gas = 8.3144598
# Molar mass of Earth's air [kg mol-1]
molarmass_air = 0.0289644
# Bulk flow parameter for frontal ablation (m^-0.5)
af = 0.7

# Pass variable to shell script
if __name__ == '__main__':
    print(rgi_regionsO1[0])<|MERGE_RESOLUTION|>--- conflicted
+++ resolved
@@ -113,13 +113,8 @@
 # 2nd order region numbers (RGI V6.0)
 rgi_regionsO2 = 'all'
 # RGI glacier number (RGI V6.0)
-<<<<<<< HEAD
-#rgi_glac_number = 'all'
-rgi_glac_number = ['00001']
-=======
 rgi_glac_number = 'all'
 #rgi_glac_number = ['00001']
->>>>>>> d09d8320
 #rgi_glac_number = ['05313']
 rgi_glac_number = glac_num_fromrange(1,50)
 #rgi_glac_number = get_same_glaciers(output_filepath + 'cal_opt2_1000glac_3chain_truncnorm/reg' + 
@@ -144,11 +139,7 @@
 # Spin up time [years]
 spinupyears = 0
 # Water year option
-<<<<<<< HEAD
-option_wateryear = 3
-=======
 option_wateryear = 1
->>>>>>> d09d8320
 #  Option 1 (default) - water year (ex. 2000: Oct 1 1999 - Sept 30 2000)
 #  Option 2 - calendar year
 #  Option 3 - define start/end months and days (BE CAREFUL WHEN CUSTOMIZING USING OPTION 3 - DOUBLE CHECK YOUR DATES)
@@ -158,11 +149,6 @@
 #  simulation runs are separate such that calibration runs can be run at same time as simulations
 gcm_startyear = 2000
 gcm_endyear = 2017
-<<<<<<< HEAD
-=======
-#gcm_startyear = 2000
-#gcm_endyear = 2100
->>>>>>> d09d8320
 gcm_spinupyears = 0
 gcm_wateryear = 1
 
@@ -185,11 +171,7 @@
 
 #%% ===== CALIBRATION OPTIONS =====
 # Calibration option (1 = minimization, 2 = MCMC, 3=HH2015)
-<<<<<<< HEAD
-option_calibration = 1
-=======
 option_calibration = 3
->>>>>>> d09d8320
 # Calibration datasets
 #cal_datasets = ['shean']
 cal_datasets = ['mcnabb', 'larsen']
