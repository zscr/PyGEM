﻿"""Model inputs to run PyGEM"""

# Built-in libraries
import os
# External libraries
import pandas as pd
import numpy as np


#%% Functions to select specific glacier numbers
def get_same_glaciers(glac_fp):
    """
    Get same 1000 glaciers for testing of priors
    
    Parameters
    ----------
    glac_fp : str
        filepath to where netcdf files of individual glaciers are held
    
    Returns
    -------
    glac_list : list
        list of rgi glacier numbers
    """
    glac_list = []
    for i in os.listdir(glac_fp):
        if i.endswith('.nc'):
            glac_list.append(i.split('.')[1])
    glac_list = sorted(glac_list)
    return glac_list
    

def get_shean_glacier_nos(region_no, number_glaciers=0, option_random=0):
    """
    Generate list of glaciers that have calibration data and select number of glaciers to include.
    
    The list is currently sorted in terms of area such that the largest glaciers are modeled first.
    
    Parameters
    ----------
    region_no : int
        region number (Shean data available for regions 13, 14, and 15)
    number_glaciers : int
        number of glaciers to include in model run (default = 0)
    option_random : int
        option to select glaciers randomly for model run (default = 0, not random)
    
    Returns
    -------
    num : list of strings
        list of rgi glacier numbers
    """
    # safety, convert input to int
    region_no = int(region_no)
    # get shean's data, convert to dataframe, get
    # glacier numbers
    current_directory = os.getcwd()
    csv_path = current_directory + '/../DEMs/Shean_2019_0213/hma_mb_20190215_0815_std+mean.csv'
    ds_all = pd.read_csv(csv_path)
    ds_reg = ds_all[(ds_all['RGIId'] > region_no) & (ds_all['RGIId'] < region_no + 1)].copy()
    if option_random == 1:
        ds_reg = ds_reg.sample(n=number_glaciers)
        ds_reg.reset_index(drop=True, inplace=True)
    else:
        ds_reg = ds_reg.sort_values('area_m2', ascending=False)
        ds_reg.reset_index(drop=True, inplace=True)
    rgi = ds_reg['RGIId']
    # get only glacier numbers, convert to string
    num = rgi % 1
    num = num.round(5)
    num = num.astype(str)
    # slice string to remove decimal
    num = [n[2:] for n in num]
    # make sure there are 5 digits
    for i in range(len(num)):
        while len(num[i]) < 5:
            num[i] += '0'
    if number_glaciers > 0:
        num = num[0:number_glaciers]
    return num


def glac_num_fromrange(int_low, int_high):
    """
    Generate list of glaciers for all numbers between two integers.
    
    Parameters
    ----------
    int_low : int64
        low value of range
    int_high : int64
        high value of range
    
    Returns
    -------
    y : list
        list of rgi glacier numbers
    """
    x = (np.arange(int_low, int_high+1)).tolist()
    y = [str(i).zfill(5) for i in x]
    return y


#%%
# Model setup directory
main_directory = os.getcwd()
# Output directory
output_filepath = main_directory + '/../Output/'

# ===== GLACIER SELECTION =====
# Region number 1st order (RGI V6.0) - HMA is 13, 14, 15
rgi_regionsO1 = [1]
# 2nd order region numbers (RGI V6.0)
rgi_regionsO2 = 'all'
# RGI glacier number (RGI V6.0)
rgi_glac_number = ['00570']
#rgi_glac_number = 'all'
<<<<<<< HEAD
#rgi_glac_number = glac_num_fromrange(1,100)
#rgi_glac_number = get_same_glaciers(output_filepath + 'cal_opt1/reg1/')

=======
rgi_glac_number = ['00570']
#rgi_glac_number = ['03473']
#rgi_glac_number = glac_num_fromrange(1,2000)
#rgi_glac_number = get_same_glaciers(output_filepath + 'cal_opt1/reg1/')
>>>>>>> af115e7d
#rgi_glac_number = get_shean_glacier_nos(rgi_regionsO1[0], 2, option_random=1)

# ===== Bias adjustment option =====
option_bias_adjustment = 1
#  Option 0 - ignore bias adjustments
#  Option 1 - new precipitation, temperature from Huss and Hock [2015]
#  Option 2 - Huss and Hock [2015] methods

# Reference climate dataset
ref_gcm_name = 'ERA-Interim' # used as default for argument parsers

# First year of model run (change these to calibration)
startyear = 1980
#  water year example: 2000 would start on October 1999, since October 1999 - September 2000 is the water year 2000
#  calendar year example: 2000 would start on January 2000
# Last year of model run
endyear = 2017
# Spin up time [years]
spinupyears = 0
# Water year option
option_wateryear = 1
#  Option 1 (default) - water year (ex. 2000: Oct 1 1999 - Sept 30 2000)
#  Option 2 - calendar year
#  Option 3 - define start/end months and days (BE CAREFUL WHEN CUSTOMIZING USING OPTION 3 - DOUBLE CHECK YOUR DATES)
constantarea_years = 0

# Simulation runs
#  simulation runs are separate such that calibration runs can be run at same time as simulations

#gcm_startyear = 2000
#gcm_endyear = 2017
gcm_startyear = 1980
gcm_endyear = 2017
gcm_spinupyears = 0
gcm_wateryear = 1

# Hindcast flips the array such that 1960 - 2000 would go from 2000-1960 ensuring that the glacier area at 2000 is 
# what it's supposed to be.
hindcast = 0
if hindcast == 1:
    constantarea_years = 18 # constant years so glacier doesn't evolve until before 2000
<<<<<<< HEAD
    gcm_startyear = 1950
=======
    gcm_startyear = 1960
>>>>>>> af115e7d
    gcm_endyear = 2017

# Synthetic simulation options
#  synthetic simulations refer to climate data that is created (ex. repeat 1990-2000 for the next 100 years) 
option_synthetic_sim = 0
synthetic_startyear = 1995
synthetic_endyear = 2015
synthetic_spinupyears = 0
synthetic_temp_adjust = 3
synthetic_prec_factor = 1.12

#%% ===== CALIBRATION OPTIONS =====
# Calibration option (1 = minimization, 2 = MCMC, 3=HH2015)
option_calibration = 1
# Calibration datasets
#cal_datasets = ['shean']
#cal_datasets = ['mcnabb']
<<<<<<< HEAD
#cal_datasets = ['larsen']
cal_datasets = ['larsen']
=======
cal_datasets = ['larsen']
#cal_datasets = ['mcnabb', 'larsen']
>>>>>>> af115e7d
#cal_datasets = ['wgms_d', 'group']
#cal_datasets = ['shean', 'wgms_d', 'wgms_ee', 'group']
# Calibration output filepath (currently only for option 1)
output_fp_cal = output_filepath + 'cal_opt' + str(option_calibration) + '/'

# OPTION 1: Minimization
# Model parameter bounds for each calibration round
#  first tuple will run as expected; 
#precfactor_bnds_list_init = [(0.9, 1.125), (0.8,1.25), (0.5,2), (0.33,3)]
#precgrad_bnds_list_init = [(0.0001,0.0001), (0.0001,0.0001), (0.0001,0.0001), (0.0001,0.0001)]
#ddfsnow_bnds_list_init = [(0.0036, 0.0046), (0.0036, 0.0046), (0.0026, 0.0056), (0.00185, 0.00635)]
#tempchange_bnds_list_init = [(-1,1), (-2,2), (-5,5), (-10,10)]

#using huss and hock
precfactor_bnds_list_init = [(0.8, 2), (0.8,2), (0.8,2), (0.8,2)]
precgrad_bnds_list_init = [(0.0001,0.0001), (0.0001,0.0001), (0.0001,0.0001), (0.0001,0.0001)]
ddfsnow_bnds_list_init = [(0.003, 0.003), (0.00175, 0.0045), (0.00175, 0.0045), (0.00175, 0.0045)]
tempchange_bnds_list_init = [(0,0), (0,0), (-2.5,2.5), (-10,10)]

# Threshold to update the model parameters (based on the difference in zscores)
zscore_update_threshold = 0.1

# OPTION 2: MCMC 
# Chain options 
n_chains = 1 # (min 1, max 3)
mcmc_sample_no = 1000
mcmc_burn_no = 0
ensemble_no = mcmc_sample_no - mcmc_burn_no
mcmc_step = None
#mcmc_step = 'am'
thin_interval = 1

# MCMC distribution parameters
#precfactor_disttype = 'lognormal'
precfactor_disttype = 'uniform'
precfactor_lognorm_mu = 0
precfactor_lognorm_tau = 4
precfactor_mu = 0
precfactor_sigma = 1.5
#precfactor_boundlow = 0
#precfactor_boundhigh = 2
precfactor_boundlow = 0.5
precfactor_boundhigh = 1.5
precfactor_start = 1
precfactor_step = 0.1
precfactor_boundhigh_adj = 0
tempchange_disttype = 'truncnormal'
#tempchange_disttype = 'uniform'
tempchange_mu = 0
tempchange_sigma = 0.5
tempchange_boundlow = -10
tempchange_boundhigh = 10
tempchange_start = tempchange_mu
tempchange_step = 0.1
tempchange_sigma_adj = 6
tempchange_mu_adj = 0.12
#tempchange_edge_method = 'mb'
tempchange_edge_method = 'mb_norm'
#tempchange_edge_method = 'mb_norm_slope'
tempchange_edge_mb = 1
tempchange_edge_mbnorm = 0.9
tempchange_edge_mbnormslope = -0.75
ddfsnow_disttype = 'truncnormal'
#ddfsnow_disttype = 'uniform'
ddfsnow_mu = 0.0041
ddfsnow_sigma = 0.0015
ddfsnow_boundlow = ddfsnow_mu - 1.96 * ddfsnow_sigma
ddfsnow_boundhigh = ddfsnow_mu + 1.96 * ddfsnow_sigma
ddfsnow_start=ddfsnow_mu

#%% SIMULATION OUTPUT
# Number of model parameter sets for simulation
#  if 1, the median is used
sim_iters = 1
sim_burn = 200
# Simulation output filepath
output_sim_fp = output_filepath + 'simulations/'
# Simulation output statistics
#sim_stat_cns = ['mean', 'std', '2.5%', '25%', 'median', '75%', '97.5%']
sim_stat_cns = ['mean', 'std']


#%% MODEL PARAMETERS 
# Option to import calibration parameters for each glacier
option_import_modelparams = 1
#print('\nSWITCH OPTION IMPORT MODEL PARAMS BACK!\n')
#  Option 1 (default) - calibrated model parameters in netcdf files
#  Option 0 - use the parameters set by the input
precfactor = 1
#  range 0.5 - 2
# Precipitation gradient on glacier [m-1]
precgrad = 0.0001
#  range 0.0001 - 0.0010
# Degree-day factor of snow [m w.e. d-1 degC-1]
ddfsnow = 0.003
#  range 2.6 - 5.1 * 10^-3
# Temperature adjustment [deg C]
tempchange = 0
#  range -10 to 10
# Lapse rate from gcm to glacier [K m-1]
lrgcm = -0.0065
# Lapse rate on glacier for bins [K m-1]
lrglac = -0.0065
#  k_p in Radic et al. (2013)
#  c_prec in Huss and Hock (2015)
# Degree-day factor of ice [m w.e. d-1 degC-1]
ddfice = 0.0043 / 0.7
#  note: '**' means to the power, so 10**-3 is 0.001
# Ratio degree-day factor snow snow to ice
ddfsnow_iceratio = 0.7
# Temperature threshold for snow [deg C]
tempsnow = 1.0
#   Huss and Hock (2015) T_snow = 1.5 deg C with +/- 1 deg C for ratios
#  facilitates calibration similar to Huss and Hock (2015)
# Frontal ablation  dictating rate [yr-1]
frontalablation_k = 2

# Calving option
option_frontalablation_k = 1
#  Option 1 (default) - use values as Huss and Hock (2015)
#  Option 2 - calibrate each glacier independently, use transfer functions for uncalibrated glaciers
# Calving parameter dictionary
#  according to Supplementary Table 3 in Huss and Hock (2015)
frontalablation_k0dict = {
            1:  3.4,
            2:  0,
            3:  0.2,
            4:  0.2,
            5:  0.5,
            6:  0.3,
            7:  0.5,
            8:  0,
            9:  0.2,
            10: 0,
            11: 0,
            12: 0,
            13: 0,
            14: 0,
            15: 0,
            16: 0,
            17: 6,
            18: 0,
            19: 1}

# Model parameters column names and filepaths
modelparams_colnames = ['lrgcm', 'lrglac', 'precfactor', 'precgrad', 'ddfsnow', 'ddfice', 'tempsnow', 'tempchange']
# Model parameter filepath
if option_calibration == 1:
    modelparams_fp_dict = {
            1:  output_filepath + 'cal_opt1/reg1/',
            3:  output_filepath + 'cal_opt1/',
            4:  output_filepath + 'cal_opt1/',
            6:  output_filepath + 'cal_opt1/reg6/',
            13: output_filepath + 'cal_opt1/reg13/',
            14: output_filepath + 'cal_opt1/reg14/',
            15: output_filepath + 'cal_opt1/reg15/'}
elif option_calibration == 2:
#    modelparams_fp_dict = {
#            13: output_filepath + 'cal_opt2/',
#            14: output_filepath + 'cal_opt2/',
#            15: output_filepath + 'cal_opt2/'}
    modelparams_fp_dict = {
            13: output_filepath + 'cal_opt2_spc_20190308_adjp12_wpriors/cal_opt2/',
            14: output_filepath + 'cal_opt2_spc_20190308_adjp12_wpriors/cal_opt2/',
            15: output_filepath + 'cal_opt2_spc_20190308_adjp12_wpriors/cal_opt2/'}
#    modelparams_fp_dict = {
#            13: output_filepath + 'cal_opt2_spc_3000glac_3chain_adjp12/',
#            14: output_filepath + 'cal_opt2_spc_3000glac_3chain_adjp12/',
#            15: output_filepath + 'cal_opt2_spc_3000glac_3chain_adjp12/'}

#%% CLIMATE DATA
# ERA-INTERIM (Reference data)
# Variable names
era_varnames = ['temperature', 'precipitation', 'geopotential', 'temperature_pressurelevels']
#era_varnames = ['temperature']
#  Note: do not change variable names as these are set to run with the download_erainterim_data.py script.
#        If option 2 is being used to calculate the lapse rates, then the pressure level data is unnecessary.
# Dates
eraint_start_date = '19790101'
eraint_end_date = '20180501'
era5_downloadyearstart = 2017
era5_downloadyearend = 2018
# Resolution
grid_res = '0.5/0.5'
# Bounding box (N/W/S/E)
#bounding_box = '90/0/-90/360'
bounding_box = '50/70/25/105'
# Lapse rate option
option_lr_method = 1
#  Option 0 - lapse rates are constant defined by input
#  Option 1 (default) - lapse rates derived from gcm pressure level temperature data (varies spatially and temporally)
#  Option 2 - lapse rates derived from surrounding pixels (varies spatially and temporally)
#    Note: Be careful with option 2 as the ocean vs land/glacier temperatures can causeƒ unrealistic inversions
#    This is the option used by Marzeion et al. (2012)

# ERA-Interim
era5_fp = main_directory + '/../Climate_data/ERA5/'
#era5_temp_fn = 'ERA5_Temp2m_' + str(era5_downloadyearstart) + '_' + str(era5_downloadyearend) + '.nc'
era5_temp_fn = 'ERA5_Temp2m_test.nc'
era5_prec_fn = 'ERA5_TotalPrec_' + str(era5_downloadyearstart) + '_' + str(era5_downloadyearend) + '.nc'
era5_elev_fn = 'ERA5_geopotential.nc'
era5_pressureleveltemp_fn = ('ERA5_pressureleveltemp_' + str(era5_downloadyearstart) + '_' + str(era5_downloadyearend) 
                             + '.nc')
era5_lr_fn = ('ERA5_lapserates_' + str(era5_downloadyearstart) + '_' + str(era5_downloadyearend) +'_opt' + 
              str(option_lr_method) + '_HMA.nc')

# ERA-Interim
eraint_fp = main_directory + '/../Climate_data/ERA_Interim/download/'
eraint_temp_fn = 'ERAInterim_Temp2m_DailyMeanMonthly_' + eraint_start_date + '_' + eraint_end_date + '.nc'
eraint_prec_fn = 'ERAInterim_TotalPrec_DailyMeanMonthly_' + eraint_start_date + '_' + eraint_end_date + '.nc'
eraint_elev_fn = 'ERAInterim_geopotential.nc'
eraint_pressureleveltemp_fn = 'ERAInterim_pressureleveltemp_' + eraint_start_date + '_' + eraint_end_date + '.nc'
eraint_lr_fn = ('ERAInterim_lapserates_' + eraint_start_date + '_' + eraint_end_date + '_opt' + str(option_lr_method) + 
                '_world.nc')

# CMIP5 (GCM data)
cmip5_fp_var_prefix = main_directory + '/../Climate_data/cmip5/'
cmip5_fp_var_ending = '_r1i1p1_monNG/'
cmip5_fp_fx_prefix = main_directory + '/../Climate_data/cmip5/'
cmip5_fp_fx_ending = '_r0i0p0_fx/'
cmip5_fp_lr = main_directory + '/../Climate_data/cmip5/bias_adjusted_1995_2100/2018_0524/'
cmip5_lr_fn = 'biasadj_mon_lravg_1995_2015_R15.csv'

# COAWST (High-resolution climate data over HMA)
coawst_fp_unmerged = main_directory + '/../Climate_data/coawst/Monthly/'
coawst_fp = main_directory + '/../Climate_data/coawst/'
coawst_fn_prefix_d02 = 'wrfout_d02_Monthly_'
coawst_fn_prefix_d01 = 'wrfout_d01_Monthly_'
coawst_temp_fn_d02 = 'wrfout_d02_Monthly_T2_1999100100-2006123123.nc'
coawst_prec_fn_d02 = 'wrfout_d02_Monthly_TOTPRECIP_1999100100-2006123123.nc'
coawst_elev_fn_d02 = 'wrfout_d02_Monthly_HGHT.nc'
coawst_temp_fn_d01 = 'wrfout_d01_Monthly_T2_1999100100-2006123123.nc'
coawst_prec_fn_d01 = 'wrfout_d01_Monthly_TOTPRECIP_1999100100-2006123123.nc'
coawst_elev_fn_d01 = 'wrfout_d01_Monthly_HGHT.nc'
coawst_vns = ['T2', 'TOTPRECIP', 'HGHT']
coawst_d02_lon_min = 65
coawst_d02_lon_max = 99
coawst_d02_lat_min = 20
coawst_d02_lat_max = 38

#%% GLACIER DATA (RGI, ICE THICKNESS, ETC.)
# ===== RGI DATA =====
# Glacier selection option
option_glacier_selection = 1
#  Option 1 (default) - enter numbers associated with RGI V6.0
#  Option 2 - glaciers/regions selected via shapefile
#  Option 3 - glaciers/regions selected via new table (other inventory)
# Filepath for RGI files
rgi_filepath = main_directory + '/../RGI/rgi60/00_rgi60_attribs/'
# Column names
rgi_lat_colname = 'CenLat'
rgi_lon_colname = 'CenLon'
elev_colname = 'elev'
indexname = 'GlacNo'
rgi_O1Id_colname = 'glacno'
rgi_glacno_float_colname = 'RGIId_float'
# Column names from table to drop
rgi_cols_drop = ['GLIMSId','BgnDate','EndDate','Status','Connect','Linkages','Name']
# Dictionary of hypsometry filenames
rgi_dict = {
            1:  '01_rgi60_Alaska.csv',
            3:  '03_rgi60_ArcticCanadaNorth.csv',
            4:  '04_rgi60_ArcticCanadaSouth.csv',
            6:  '06_rgi60_Iceland.csv',
            7:  '07_rgi60_Svalbard.csv',
            8:  '08_rgi60_Scandinavia.csv',
            9:  '09_rgi60_RussianArctic.csv',
            13: '13_rgi60_CentralAsia.csv',
            14: '14_rgi60_SouthAsiaWest.csv',
            15: '15_rgi60_SouthAsiaEast.csv'}

# ===== ADDITIONAL DATA (hypsometry, ice thickness, width) =====
# Option to shift all elevation bins by 20 m
#  (required for Matthias' ice thickness and area since they are 20 m off, see email from May 24 2018)
option_shift_elevbins_20m = 1
# Elevation band height [m]
binsize = 10
# Filepath for the hypsometry files
hyps_filepath = main_directory + '/../IceThickness_Huss/bands_10m_DRR/'
# Dictionary of hypsometry filenames 
# (Files from Matthias Huss should be manually pre-processed to be 'RGI-ID', 'Cont_range', and bins starting at 5)
hyps_filedict = {
                1:  'area_01_Huss_Alaska_10m.csv',
                3:  'area_RGI03_10.csv',
                4:  'area_RGI04_10.csv',
                6:  'area_RGI06_10.csv',
                7:  'area_RGI07_10.csv',
                8:  'area_RGI08_10.csv',
                9:  'area_RGI09_10.csv',
                13: 'area_13_Huss_CentralAsia_10m.csv',
                14: 'area_14_Huss_SouthAsiaWest_10m.csv',
                15: 'area_15_Huss_SouthAsiaEast_10m.csv'}
# Extra columns in hypsometry data that will be dropped
hyps_colsdrop = ['RGI-ID','Cont_range']
# Filepath for the ice thickness files
thickness_filepath = main_directory + '/../IceThickness_Huss/bands_10m_DRR/'
# Dictionary of thickness filenames
thickness_filedict = {
                1:  'thickness_01_Huss_Alaska_10m.csv',
                3:  'thickness_RGI03_10.csv',
                4:  'thickness_RGI04_10.csv',
                6:  'thickness_RGI06_10.csv',
                7:  'thickness_RGI07_10.csv',
                8:  'thickness_RGI08_10.csv',
                9:  'thickness_RGI09_10.csv',
                13: 'thickness_13_Huss_CentralAsia_10m.csv',
                14: 'thickness_14_Huss_SouthAsiaWest_10m.csv',
                15: 'thickness_15_Huss_SouthAsiaEast_10m.csv'}
# Extra columns in ice thickness data that will be dropped
thickness_colsdrop = ['RGI-ID','Cont_range']
# Filepath for the width files
width_filepath = main_directory + '/../IceThickness_Huss/bands_10m_DRR/'
# Dictionary of thickness filenames
width_filedict = {
                1:  'width_01_Huss_Alaska_10m.csv',
                3:  'width_RGI03_10.csv',
                4:  'width_RGI04_10.csv',
                6:  'width_RGI06_10.csv',
                7:  'width_RGI07_10.csv',
                8:  'width_RGI08_10.csv',
                9:  'width_RGI09_10.csv',
                13: 'width_13_Huss_CentralAsia_10m.csv',
                14: 'width_14_Huss_SouthAsiaWest_10m.csv',
                15: 'width_15_Huss_SouthAsiaEast_10m.csv'}
# Extra columns in ice thickness data that will be dropped
width_colsdrop = ['RGI-ID','Cont_range']

#%% MODEL TIME FRAME DATA
# Note: models are required to have complete data for each year such that refreezing, scaling, etc. are consistent for
#       all time periods.
# Leap year option
option_leapyear = 1
#  Option 1 (default) - leap year days are included, i.e., every 4th year Feb 29th is included in the model, so
#                       days_in_month = 29 for these years.
#  Option 0 - exclude leap years, i.e., February always has 28 days
# User specified start/end dates
#  note: start and end dates must refer to whole years 
startmonthday = '06-01'
endmonthday = '05-31'
# Water year starting month
wateryear_month_start = 10
# First month of winter
winter_month_start = 10
#  for HMA, winter is considered  October 1 - April 30
# First month of summer
summer_month_start = 5
#  for HMA, summer is considered May 1 - September 30
# Option to use dates based on first of each month or those associated with the climate data
option_dates = 1
#  Option 1 (default) - use dates associated with the dates_table that user generates (first of each month)
#  Option 2 - use dates associated with the climate data (problem here is that this may differ between products)
# Model timestep
timestep = 'monthly'
#  enter 'monthly' or 'daily'
#  water year example: 2000 would end on September 2000
#  calendar year example: 2000 would end on December 2000

# Seasonal dictionaries for WGMS data that is not provided
lat_threshold = 75
# Winter (start/end) and Summer (start/end)
monthdict = {'northernmost': [9, 5, 6, 8],
             'north': [10, 4, 5, 9],
             'south': [4, 9, 10, 3],
             'southernmost': [3, 10, 11, 2]}

# Latitude threshold
# 01 - Alaska - < 75
# 02 - W Can - < 75
# 03 - N Can - > 74
# 04 - S Can - < 74
# 05 - Greenland - 60 - 80
# 06 - Iceland - < 75
# 07 - Svalbard - 70 - 80
# 08 - Scandinavia - < 70
# 09 - Russia - 72 - 82
# 10 - N Asia - 46 - 77


#%% CALIBRATION DATA
# ===== SHEAN GEODETIC =====
shean_fp = main_directory + '/../DEMs/Shean_2019_0213/'
#shean_fn = 'hma_mb_20190215_0815_std+mean.csv'
#shean_fn = 'hma_mb_20190215_0815_std+mean_all_filled_kaab.csv'
shean_fn = 'hma_mb_20190215_0815_std+mean_all_filled_bolch.csv'

shean_rgi_glacno_cn = 'RGIId'
shean_mb_cn = 'mb_mwea'
shean_mb_err_cn = 'mb_mwea_sigma'
shean_time1_cn = 't1'
shean_time2_cn = 't2'
shean_area_cn = 'area_m2'
#shean_vol_cn = 'mb_m3wea'
#shean_vol_err_cn = 'mb_m3wea_sigma'

# ===== BRUN GEODETIC =====
brun_fp = main_directory + '/../DEMs/'
brun_fn = 'Brun_Nature2017_MB_glacier-wide.csv'
brun_rgi_glacno_cn = 'GLA_ID'
brun_mb_cn = 'MB [m w.a a-1]'
brun_mb_err_cn = 'err. on MB [m w.e a-1]'
# NEED TO FINISH SETTING UP BRUN WITH CLASS_MBDATA

# ===== MAUER GEODETIC =====
mauer_fp = main_directory + '/../DEMs/'
#mauer_fn = 'RupperMauer_GeodeticMassBalance_Himalayas_2000_2016.csv'
mauer_fn = 'Mauer_geoMB_HMA_1970s_2000_min80pctCov.csv'
mauer_rgi_glacno_cn = 'RGIId'
mauer_mb_cn = 'geoMassBal'
mauer_mb_err_cn = 'geoMassBalSig'
mauer_time1_cn = 't1'
mauer_time2_cn = 't2'

# ===== MCNABB GEODETIC =====
mcnabb_fp = main_directory + '/../DEMs/McNabb_data/wgms_dv/'
mcnabb_fn = 'Alaska_dV_17jun_preprocessed.csv'
mcnabb_rgiid_cn = 'RGIId'
mcnabb_mb_cn = 'mb_mwea'
mcnabb_mb_err_cn = 'mb_mwea_sigma'
mcnabb_time1_cn = 'date0'
mcnabb_time2_cn = 'date1'
mcnabb_area_cn = 'area'

# ===== LARSEN GEODETIC =====
larsen_fp = main_directory + '/../DEMs/larsen/'
larsen_fn = 'larsen2015_supplementdata_wRGIIds_v3.csv'
larsen_rgiid_cn = 'RGIId'
larsen_mb_cn = 'mb_mwea'
larsen_mb_err_cn = 'mb_mwea_sigma'
larsen_time1_cn = 'date0'
larsen_time2_cn = 'date1'
larsen_area_cn = 'area'

# ===== WGMS =====
wgms_datasets = ['wgms_d', 'wgms_ee']
#wgms_datasets = ['wgms_d']
wgms_fp = main_directory + '/../WGMS/DOI-WGMS-FoG-2018-06/'
wgms_rgi_glacno_cn = 'glacno'
wgms_obs_type_cn = 'obs_type'
# WGMS lookup tables information
wgms_lookup_fn = 'WGMS-FoG-2018-06-AA-GLACIER-ID-LUT.csv'
rgilookup_fullfn = main_directory + '/../RGI/rgi60/00_rgi60_links/00_rgi60_links.csv'
rgiv6_fn_prefix = main_directory + '/../RGI/rgi60/00_rgi60_attribs/' + '*'
rgiv5_fn_prefix = main_directory + '/../RGI/00_rgi50_attribs/' + '*'

# WGMS (d) geodetic mass balance information
wgms_d_fn = 'WGMS-FoG-2018-06-D-CHANGE.csv'
wgms_d_fn_preprocessed = 'wgms_d_rgiv6_preprocessed.csv'
wgms_d_thickness_chg_cn = 'THICKNESS_CHG'
wgms_d_thickness_chg_err_cn = 'THICKNESS_CHG_UNC'
wgms_d_volume_chg_cn = 'VOLUME_CHANGE'
wgms_d_volume_chg_err_cn = 'VOLUME_CHANGE_UNC'
wgms_d_z1_cn = 'LOWER_BOUND'
wgms_d_z2_cn = 'UPPER_BOUND'

# WGMS (e/ee) glaciological mass balance information
wgms_e_fn = 'WGMS-FoG-2018-06-E-MASS-BALANCE-OVERVIEW.csv'
wgms_ee_fn = 'WGMS-FoG-2018-06-EE-MASS-BALANCE.csv'
wgms_ee_fn_preprocessed = 'wgms_ee_rgiv6_preprocessed.csv' 
wgms_ee_mb_cn = 'BALANCE'
wgms_ee_mb_err_cn = 'BALANCE_UNC'
wgms_ee_t1_cn = 'YEAR'
wgms_ee_z1_cn = 'LOWER_BOUND'
wgms_ee_z2_cn = 'UPPER_BOUND'
wgms_ee_period_cn = 'period'

# ===== COGLEY DATA =====
cogley_fp = main_directory + '/../Calibration_datasets/'
cogley_fn_preprocessed = 'Cogley_Arctic_processed_wInfo.csv'
cogley_rgi_glacno_cn = 'glacno'
cogley_mass_chg_cn = 'geo_mass_kgm2a'
cogley_mass_chg_err_cn = 'geo_mass_unc'
cogley_z1_cn = 'Zmin'
cogley_z2_cn = 'Zmax'
cogley_obs_type_cn = 'obs_type'

# ===== REGIONAL DATA =====
# Regional data refers to all measurements that have lumped multiple glaciers together
#  - a dictionary linking the regions to RGIIds is required
mb_group_fp = main_directory + '/../Calibration_datasets/'
mb_group_dict_fn = 'mb_group_dict.csv'
mb_group_data_fn = 'mb_group_data.csv'
mb_group_t1_cn = 'begin_period'
mb_group_t2_cn = 'end_period'


# Minimization details
method_opt = 'SLSQP'
ftol_opt = 1e-3

# Limit potential mass balance for future simulations option
option_mb_envelope = 1

# Mass change tolerance [%] - required for calibration
masschange_tolerance = 0.1

# Mass balance uncertainty [mwea]
massbal_uncertainty_mwea = 0.1
# Z-score tolerance
#  all refers to tolerance if multiple calibration points
#  single refers to tolerance if only a single calibration point since we want this to be more exact
zscore_tolerance_all = 1
zscore_tolerance_single = 0.1

#%% TRANSFER FUNCTIONS
# Slope of line of best fit for parameter vs. median elevation
#  These are derived from run_preprocessing.py option_parameter_relationships
#  If the relationship is not significant, then set the slope to 0
tempchange_lobf_property_cn = 'Zmed'
tempchange_lobf_slope = 0.0028212
precfactor_lobf_property_cn = 'Zmed'
precfactor_lobf_slope = -0.004693
ddfsnow_lobf_property_cn = 'Zmed'
ddfsnow_lobf_slope = 1.112333e-06
precgrad_lobf_property_cn = 'Zmed'
precgrad_lobf_slope = 0

#%% BIAS ADJUSTMENT OPTIONS (required for future simulations)
biasadj_fp = output_filepath + 'biasadj/'
#biasadj_fn = 
#biasadj_params_filepath = main_directory + '/../Climate_data/cmip5/bias_adjusted_1995_2100/'
#biasadj_fn_lr = 'biasadj_mon_lravg_1995_2100.csv'
#biasadj_fn_ending = '_biasadj_opt1_1995_2100.csv'

#%% Mass balance model options
# Initial surface type options
option_surfacetype_initial = 1
#  Option 1 (default) - use median elevation to classify snow/firn above the median and ice below.
#   > Sakai et al. (2015) found that the decadal ELAs are consistent with the median elevation of nine glaciers in High
#     Mountain Asia, and Nuimura et al. (2015) also found that the snow line altitude of glaciers in China corresponded
#     well with the median elevation.  Therefore, the use of the median elevation for defining the initial surface type
#     appears to be a fairly reasonable assumption in High Mountain Asia.
#  Option 2 (Need to code) - use mean elevation instead
#  Option 3 (Need to code) - specify an AAR ratio and apply this to estimate initial conditions
# Firn surface type option
option_surfacetype_firn = 1
#  Option 1 (default) - firn is included
#  Option 0 - firn is not included
# Debris surface type option
option_surfacetype_debris = 0
#  Option 0 (default) - debris cover is not included
#  Option 1 - debris cover is included
#   > Load in Batu's debris maps and specify for each glacier
#   > Determine how DDF_debris will be included

# DDF firn
option_DDF_firn = 1
#  Option 1 (default) - DDF_firn is average of DDF_ice and DDF_snow (Huss and Hock, 2015)
#  Option 0 - DDF_firn equal to DDF_snow (m w.e. d-1 degC-1)
# DDF debris
ddfdebris = ddfice
# Reference elevation options for downscaling climate variables
option_elev_ref_downscale = 'Zmed'
#  Option 1 (default) - 'Zmed', median glacier elevation
#  Option 2 - 'Zmax', maximum glacier elevation
#  Option 3 - 'Zmin', minimum glacier elevation (terminus)
# Downscale temperature to bins options
option_temp2bins = 1
#  Option 1 (default) - lr_gcm and lr_glac to adjust temperature from gcm to the glacier bins
# Adjust temperatures based on changes in surface elevation option
option_adjusttemp_surfelev = 1
#  Option 1 (default) - yes, adjust temperature
#  Option 0 - do not adjust temperature
# Downscale precipitation to bins options
option_prec2bins = 1
#  Option 1 (default) - prec_factor and prec_grad to adjust precipitation from gcm to the glacier bins
# Accumulation erosion
option_preclimit = 1
#  Option 1 (default) - limit the uppermost 25% using an expontial fxn
# Accumulation options
option_accumulation = 2
#  Option 1 (default) - Single threshold (<= snow, > rain)
#  Option 2 - single threshold +/- 1 deg uses linear interpolation

# Surface type options
option_surfacetype = 1
#  How is surface type considered, annually?
# Surface ablation options
option_surfaceablation = 1
#  Option 1 (default) - DDF for snow, ice, and debris
# Refreezing model options
option_refreezing = 2
#  Option 1 (default) - heat conduction approach (Huss and Hock, 2015)
#  Option 2 - annual air temperature appraoch (Woodward et al., 1997)
# Refreeze depth [m]
refreeze_depth = 10
# Refreeze month
refreeze_month = 10
#  required for air temperature approach to set when the refreeze is included
# Melt model options
option_melt_model = 1
#  Option 1 (default) DDF
# Mass redistribution / Glacier geometry change options
option_massredistribution = 1
#  Option 1 (default) - Mass redistribution based on Huss and Hock (2015), i.e., volume gain/loss redistributed over the
#                       glacier using empirical normalized ice thickness change curves
# Cross-sectional glacier shape options
option_glaciershape = 1
#  Option 1(default) - parabolic (used by Huss and Hock, 2015)
#  Option 2 - rectangular, i.e., glacier lowering but area and width does not change
#  Option 3 - triangular
# Glacier width option
option_glaciershape_width = 1
#  Option 0 (default) - do not include
#  Option 1 - include
# Advancing glacier ice thickness change threshold
icethickness_advancethreshold = 5
#  Huss and Hock (2015) use a threshold of 5 m
# Percentage of glacier considered to be terminus
terminus_percentage = 20
#  Huss and Hock (2015) use 20% to calculate new area and ice thickness

#%% OUTPUT OPTIONS
output_package = 2
    # Option 0 - no netcdf package
    # Option 1 - "raw package" [preferred units: m w.e.]
    #             monthly variables for each bin (temp, prec, acc, refreeze, snowpack, melt, frontalablation,
    #                                             massbal_clim)
    #             annual variables for each bin (area, icethickness, surfacetype)
    # Option 2 - "Glaciologist Package" output [units: m w.e. unless otherwise specified]:
    #             monthly glacier-wide variables (prec, acc, refreeze, melt, frontalablation, massbal_total, runoff, 
    #                                             snowline)
    #             annual glacier-wide variables (area, volume, ELA)
output_glacier_attr_vns = ['glacno', 'RGIId_float', 'CenLon', 'CenLat', 'O1Region', 'O2Region', 'Area', 'Zmin', 'Zmax', 
                           'Zmed', 'Slope', 'Aspect', 'Lmax', 'Form', 'TermType', 'Surging']
time_names = ['time', 'year', 'year_plus1']
# Output package variables
output_variables_package2 = ['temp_glac_monthly', 'prec_glac_monthly', 'acc_glac_monthly', 
                            'refreeze_glac_monthly', 'melt_glac_monthly', 'frontalablation_glac_monthly', 
                            'massbaltotal_glac_monthly', 'runoff_glac_monthly', 'snowline_glac_monthly', 
                            'area_glac_annual', 'volume_glac_annual', 'ELA_glac_annual', 
                            'offglac_prec_monthly', 'offglac_refreeze_monthly', 'offglac_melt_monthly', 
                            'offglac_snowpack_monthly', 'offglac_runoff_monthly']

#%% WARNING MESSAGE OPTION
option_warningmessages = 1
#  Warning messages are a good check to make sure that the script is running properly, and small nuances due to
#  differences in input data (e.g., units associated with GCM air temperature data are correct)
#  Option 1 (default) - print warning messages within script that are meant to assist user
#                       currently these messages are only included in a few scripts (e.g., climate data)
#  Option 0 - do not print warning messages within script

#%% MODEL PROPERTIES 
# Density of ice [kg m-3] (or Gt / 1000 km3)
density_ice = 900
# Density of water [kg m-3]
density_water = 1000
# Area of ocean [km2]
area_ocean = 362.5 * 10**6
# Heat capacity of ice [J K-1 kg-1]
ch_ice = 1.89 * 10**6
# Thermal conductivity of ice [W K-1 m-1]
k_ice = 2.33
# Model tolerance (used to remove low values caused by rounding errors)
tolerance = 1e-12
# Gravity [m s-2]
gravity = 9.81
# Standard pressure [Pa]
pressure_std = 101325
# Standard temperature [K]
temp_std = 288.15
# Universal gas constant [J mol-1 K-1]
R_gas = 8.3144598
# Molar mass of Earth's air [kg mol-1]
molarmass_air = 0.0289644
# Bulk flow parameter for frontal ablation (m^-0.5)
af = 0.7

# Pass variable to shell script
if __name__ == '__main__':
    print(rgi_regionsO1[0])<|MERGE_RESOLUTION|>--- conflicted
+++ resolved
@@ -115,16 +115,8 @@
 # RGI glacier number (RGI V6.0)
 rgi_glac_number = ['00570']
 #rgi_glac_number = 'all'
-<<<<<<< HEAD
 #rgi_glac_number = glac_num_fromrange(1,100)
 #rgi_glac_number = get_same_glaciers(output_filepath + 'cal_opt1/reg1/')
-
-=======
-rgi_glac_number = ['00570']
-#rgi_glac_number = ['03473']
-#rgi_glac_number = glac_num_fromrange(1,2000)
-#rgi_glac_number = get_same_glaciers(output_filepath + 'cal_opt1/reg1/')
->>>>>>> af115e7d
 #rgi_glac_number = get_shean_glacier_nos(rgi_regionsO1[0], 2, option_random=1)
 
 # ===== Bias adjustment option =====
@@ -166,11 +158,7 @@
 hindcast = 0
 if hindcast == 1:
     constantarea_years = 18 # constant years so glacier doesn't evolve until before 2000
-<<<<<<< HEAD
-    gcm_startyear = 1950
-=======
     gcm_startyear = 1960
->>>>>>> af115e7d
     gcm_endyear = 2017
 
 # Synthetic simulation options
@@ -188,13 +176,8 @@
 # Calibration datasets
 #cal_datasets = ['shean']
 #cal_datasets = ['mcnabb']
-<<<<<<< HEAD
-#cal_datasets = ['larsen']
-cal_datasets = ['larsen']
-=======
 cal_datasets = ['larsen']
 #cal_datasets = ['mcnabb', 'larsen']
->>>>>>> af115e7d
 #cal_datasets = ['wgms_d', 'group']
 #cal_datasets = ['shean', 'wgms_d', 'wgms_ee', 'group']
 # Calibration output filepath (currently only for option 1)
