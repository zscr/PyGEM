--- conflicted
+++ resolved
@@ -1878,11 +1878,7 @@
                     if zscore_weighted_total > 0:
                         modelparameters_init[3] = modelparameters_init[3] + (calround - init_calrounds + 1) * 1
                     else:
-<<<<<<< HEAD
-                        modelparameters_init[3] = modelparameters_init[3] - (calround - init_calrounds + 1) * 1
-=======
                         modelparameters_init[3] = modelparameters_init[3] - (calround - init_calrounds + 1) * 1     
->>>>>>> c18bb139
                         
                 # Run optimization
                 modelparameters, glacier_cal_compare = (
