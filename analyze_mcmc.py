--- conflicted
+++ resolved
@@ -603,11 +603,7 @@
     vn_label_dict = {'massbal':'Mass balance\n[mwea]',
                      'precfactor':'Precipitation factor\n[-]',
                      'tempchange':'Temperature bias\n[$^\circ$C]',
-<<<<<<< HEAD
                      'ddfsnow':'DDFsnow\n[m w.e. d$^{-1}$ $^\circ$C$^{-1}$]'
-=======
-                     'ddfsnow':'DDFsnow\n[mm w.e. d$^{-1}$ $^\circ$C$^{-1}$]'
->>>>>>> b7e8a045
                      }
     vn_label_nounits_dict = {'massbal':'MB',
                              'precfactor':'Precfactor',
@@ -850,8 +846,7 @@
                 logpost_tempchange = - (1 / (2 * tempchange_sigma**2)) * (chain_tempchange - tempchange_mu)**2
             elif tempchange_disttype == 'uniform':
                 logpost_tempchange = 0
-<<<<<<< HEAD
-        
+
         if 'precfactor' in variables:
             if precfactor_disttype == 'lognormal':
                 precfactor_lognorm_sigma = (1/precfactor_lognorm_tau)**2
@@ -862,27 +857,12 @@
             elif precfactor_disttype == 'custom':
                 print('\nNEED TO UPDATE CUSTOM LOG(POSTERIOR) CALCULATIONS\n')
                 logpost_precfactor = 0
-=======
-                print('\nNEED TO CALCULATE log posterior for UNIFORM DISTRIBUTIONS!\n')
-        
-        if 'precfactor' in variables:
-            if precfactor_disttype == 'lognormal':
-                logpost_precfactor = - np.log(chain_precfactor) - 0.5 * (np.log(chain_precfactor))**2
-                print('\nNEED TO UPDATE LOGNORMAL TO ACCOUNT FOR DIFFERENT MEAN AND STDEV\n')
-            elif precfactor_disttype == 'uniform':
-                logpost_precfactor = 0
-                print('\nNEED TO CALCULATE log posterior for UNIFORM DISTRIBUTIONS!\n')
->>>>>>> b7e8a045
                 
         if 'ddfsnow' in variables:
             if ddfsnow_disttype == 'truncnormal':
                 logpost_ddfsnow = - (1 / (2 * ddfsnow_sigma**2)) * (chain_ddfsnow - ddfsnow_mu)**2
             elif ddfsnow_disttype == 'uniform':
                 logpost_ddfsnow = 0
-<<<<<<< HEAD
-=======
-                print('\nNEED TO CALCULATE log posterior for UNIFORM DISTRIBUTIONS!\n')
->>>>>>> b7e8a045
 
         logposterior = logpost_massbal + logpost_tempchange + logpost_precfactor + logpost_ddfsnow
                         
@@ -941,11 +921,7 @@
             else:
                 # Correlation coefficient
                 slope, intercept, r_value, p_value, std_err = linregress(v2, v1)
-<<<<<<< HEAD
                 text2plot = (vn_label_nounits_dict[vn1] + '/\n' + vn_label_nounits_dict[vn2] + '\n$R^2$=' +
-=======
-                text2plot = (vn_label_nounits_dict[vn2] + '/\n' + vn_label_nounits_dict[vn1] + '\n$R^2$=' +
->>>>>>> b7e8a045
                              '{:.2f}'.format((r_value**2)))
                 ax[h,j].text(0.5, 0.5, text2plot, fontsize=14, verticalalignment='center', horizontalalignment='center')
 
@@ -957,14 +933,10 @@
             
             # Add labels
             if j == 0:
-<<<<<<< HEAD
                 if h > 0:
                     ax[h,j].set_ylabel(vn_label_dict[vn1], fontsize=14)
                 else:
                     ax[h,j].set_ylabel('Mass balance\n ', fontsize=14)
-=======
-                ax[h,j].set_ylabel(vn_label_dict[vn1], fontsize=14)
->>>>>>> b7e8a045
             if h + 1 == len(variables):            
                 ax[h,j].set_xlabel(vn_label_dict[vn2], fontsize=14)
 
