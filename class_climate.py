--- conflicted
+++ resolved
@@ -339,30 +339,19 @@
 #    gcm = GCM(name='ERA-Interim')
     
     main_glac_rgi = modelsetup.selectglaciersrgitable(rgi_regionsO1=input.rgi_regionsO1, rgi_regionsO2 = 'all',
-<<<<<<< HEAD
-                                                      rgi_glac_number=['14443'])
-    dates_table = modelsetup.datesmodelrun(startyear=1960, endyear=2016, spinupyears=0)
-=======
                                                       rgi_glac_number=input.rgi_glac_number)
     dates_table = modelsetup.datesmodelrun(startyear=1980, endyear=2017, spinupyears=0, 
                                            option_wateryear=input.gcm_wateryear)
->>>>>>> 9c7330ed
 
     # Air temperature [degC], Precipitation [m], Elevation [masl], Lapse rate [K m-1]
     gcm_temp, gcm_dates = gcm.importGCMvarnearestneighbor_xarray(gcm.temp_fn, gcm.temp_vn, main_glac_rgi, dates_table)
     gcm_prec, gcm_dates = gcm.importGCMvarnearestneighbor_xarray(gcm.prec_fn, gcm.prec_vn, main_glac_rgi, dates_table)
-<<<<<<< HEAD
-#    gcm_elev = gcm.importGCMfxnearestneighbor_xarray(gcm.elev_fn, gcm.elev_vn, main_glac_rgi)
-#    if gcm.name == 'ERA-Interim':
-#        gcm_lr, gcm_dates = gcm.importGCMvarnearestneighbor_xarray(gcm.lr_fn, gcm.lr_vn, main_glac_rgi, dates_table)
-=======
     gcm_elev = gcm.importGCMfxnearestneighbor_xarray(gcm.elev_fn, gcm.elev_vn, main_glac_rgi)
     if gcm.name == 'ERA-Interim' or gcm.name == 'ERA5':
         gcm_lr, gcm_dates = gcm.importGCMvarnearestneighbor_xarray(gcm.lr_fn, gcm.lr_vn, main_glac_rgi, dates_table)
     if gcm.name == 'ERA5':
         gcm_tempstd, gcm_dates = gcm.importGCMvarnearestneighbor_xarray(gcm.tempstd_fn, gcm.tempstd_vn, main_glac_rgi, 
                                                                         dates_table)
->>>>>>> 9c7330ed
 #    else:
 #        gcm_lr = np.tile(ref_lr_monthly_avg, int(gcm_temp.shape[1]/12))
 #    # COAWST data has two domains, so need to merge the two domains
