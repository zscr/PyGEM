--- conflicted
+++ resolved
@@ -807,15 +807,6 @@
                 modelparameters_all = (pd.DataFrame(ds_mp['mp_value'].sel(chain=0).values,
                                                     columns=ds_mp.mp.values)[cn_subset])
             else:
-<<<<<<< HEAD
-                mp_idx = mp_idx_all[n_iter]
-                modelparameters = modelparameters_all.iloc[mp_idx,:]
-                
-            if debug:
-#                print(glacier_RGIId, ':', [modelparameters[0:8]])
-                print(glacier_RGIId, ':', [modelparameters[2], modelparameters[4], modelparameters[7]])
-                debug_mb = True
-=======
                 modelparameters_all = (
                         pd.DataFrame(np.asarray([input.lrgcm, input.lrglac, input.precfactor, input.precgrad,
                                                  input.ddfsnow, input.ddfice, input.tempsnow, input.tempchange])
@@ -830,7 +821,6 @@
                 np.random.shuffle(mp_idx_start)
                 mp_idx_start = mp_idx_start[0]
                 mp_idx_all = np.arange(mp_idx_start, modelparameters_all.shape[0], mp_spacing)
->>>>>>> 9c7330ed
             else:
                 sim_iters = 1
 
