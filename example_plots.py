#!/usr/bin/env python3
# -*- coding: utf-8 -*-
"""
Created on Thu Jun 20 07:58:00 2019

@author: davidrounce
"""

import os
import cartopy
import matplotlib.pyplot as plt
from matplotlib.lines import Line2D
import numpy as np
import pandas as pd

<<<<<<< HEAD
#%% X-Y PLOT
ds = pd.read_csv(os.getcwd() + '/Alaska_dV_17jun_preprocessed.csv')
#dens_ice = 917 # in kg/m^3
mb = ds.loc[:,'mb_mwea']
#area = ds.loc[:,'area']
mb_uncertainty = ds.loc[:,'mb_mwea_sigma']
=======
#pd.read_csv('')

#%% X-Y PLOT
#ds = pd.read_csv(...)

>>>>>>> 235d361a
# X,Y values
x_values = mb  
y_values = mb_uncertainty
#y2_values = ds.loc[...]

# Set up your plot (and/or subplots)
fig, ax = plt.subplots(1, 1, squeeze=False, sharex=False, sharey=False, gridspec_kw = {'wspace':0.4, 'hspace':0.15})
             
# Plot
#  zorder controls the order of the plots (higher zorder plots on top)
#  label used to automatically generate legends (legends can be done manually for more control)
#ax[0,0].plot(x_values, y_values, color='k', linewidth=1, zorder=2, label='plot1')
ax[0,0].scatter(x_values, y_values, color='k', zorder=2, s=2)
#ax[0,0].plot(x_values, y2_values, color='b', linewidth=1, zorder=2, label='plot2')

# Fill between
#  fill between is useful for putting colors between plots (e.g., error bounds)
#ax[0,0].fill_between(x, y_low, y_high, facecolor='k', alpha=0.2, zorder=1)

# Text
#  text can be used to manually add labels or to comment on plot
#  transform=ax.transAxes means the x and y are between 0-1
ax[0,0].text(0.5, 0.99, 'Glacier mass balance vs area', size=10, horizontalalignment='center', verticalalignment='top', 
             transform=ax[0,0].transAxes)

# X-label
ax[0,0].set_xlabel('mass balance, m w.e. yr^-1', size=12)
#ax[0,0].set_xlim(time_values_annual[t1_idx:t2_idx].min(), time_values_annual[t1_idx:t2_idx].max())
#ax[0,0].xaxis.set_tick_params(labelsize=12)
#ax[0,0].xaxis.set_major_locator(plt.MultipleLocator(50))
#ax[0,0].xaxis.set_minor_locator(plt.MultipleLocator(10))
#ax[0,0].set_xticklabels(['2015','2050','2100'])       
 
# Y-label
ax[0,0].set_ylabel('mass balance uncertainty, m w.e. yr^-1', size=12)
#ax[0,0].set_ylim(0,1.1)
#ax[0,0].yaxis.set_major_locator(plt.MultipleLocator(0.2))
#ax[0,0].yaxis.set_minor_locator(plt.MultipleLocator(0.05))

# Tick parameters
#  controls the plotting of the ticks
#ax[0,0].yaxis.set_ticks_position('both')
#ax[0,0].tick_params(axis='both', which='major', labelsize=12, direction='inout')
#ax[0,0].tick_params(axis='both', which='minor', labelsize=12, direction='inout')               
    
# Example Legend
# Option 1: automatic based on labels
ax[0,0].legend(loc=(0.05, 0.05), fontsize=10, labelspacing=0.25, handlelength=1, handletextpad=0.25, borderpad=0, 
               frameon=False)
# Option 2: manually define legend
#leg_lines = []
#labels = ['plot1', 'plot2']
#label_colors = ['k', 'b']
#for nlabel, label in enumerate(labels):
#    line = Line2D([0,1],[0,1], color=label_colors[nlabel], linewidth=1)
#    leg_lines.append(line)
#ax[0,0].legend(leg_lines, labels, loc=(0.05,0.05), fontsize=10, labelspacing=0.25, handlelength=1, 
#               handletextpad=0.25, borderpad=0, frameon=False)

# Save figure
#  figures can be saved in any format (.jpg, .png, .pdf, etc.)
fig.set_size_inches(4, 4)
figure_fp = os.getcwd() + '/../Output/'
if os.path.exists(figure_fp) == False:
    os.makedirs(figure_fp)
figure_fn = 'massbalance_uncertainty.png'
fig.savefig(figure_fp + figure_fn, bbox_inches='tight', dpi=300)


#%% MAP PLOT
xtick = 5
ytick = 5
xlabel = 'Longitude [$^\circ$]'
ylabel = 'Latitude [$^\circ$]'
labelsize = 12

west = -155
east = -130
south = 55
north = 65

rgiO1_shp_fn = os.getcwd() + '/../RGI/rgi60/00_rgi60_regions/00_rgi60_O1Regions.shp'
        

# Time, Latitude, Longitude
<<<<<<< HEAD
#lons = [-150,85, -60]
#lats = [66,40,-15]
#values = [-5, 0, 5]
#sizes = [100, 50, 20]

#load both larsen and mcnabb datasets
ds_larsen = pd.read_csv(os.getcwd() + '/larsen2015_supplementdata_wRGIIds.csv')
ds_mcnabb = pd.read_csv(os.getcwd() + '/Alaska_dV_17jun_preprocessed.csv')

#lon lat and mass balance vectors
m_lat = ds_mcnabb.loc[:,'CenLat']
l_lat = ds_larsen.loc[:,'lat']
m_lon = ds_mcnabb.loc[:,'CenLon']
l_lon = ds_larsen.loc[:,'lon']
m_mb = ds_mcnabb.loc[:,'mb_mwea']
l_mb = ds_larsen.loc[:,'mb_mwea']
lats = np.concatenate((m_lat, l_lat), axis=None)
lons = np.concatenate((m_lon, l_lon), axis=None)
mass_balance = np.concatenate((m_mb, l_mb), axis=None)  

# create sizes vector to scale glacier points by area
m_area = ds_mcnabb.loc[:,'area']
l_area = ds_larsen.loc[:,'area']
area = np.concatenate((m_area, l_area), axis=None)
length = len(area)

sizes = np.zeros(length)

for i in range(0, length):
    if area[i] < 10:
        sizes[i] = 2
    elif area[i] < 100:
        sizes[i] = 12
    elif area[i] < 1000:
        sizes[i] = 22
    elif area[i] < 10000:
        sizes[i] = 32
    elif area[i] < 100000:
        sizes[i] = 42
    elif area[i] < 1000000:
        sizes[i] = 52
    elif area[i] < 10000000:
        sizes[i] = 62
    elif area[i] < 100000000:
        sizes[i] = 72
    else:
        sizes[i] = 82
 
=======
lons = [7.5,86.8,43.2,85.6,6.9,-69.9,10.6,-70.0,170]
lats = [46.0,28.0,42.8,28.2,45.8,-33.6,46.5,-30.1,-43]
values = [2665,5471,3050,4076,2030,3459,2623,4570,900]
#sizes = [100, 50, 20]

#var_change = temp_change

    
>>>>>>> 235d361a
# Create the projection
fig, ax = plt.subplots(1, 1, figsize=(10,5), subplot_kw={'projection':cartopy.crs.PlateCarree()})
# Add country borders for reference
ax.add_feature(cartopy.feature.BORDERS, alpha=0.3, zorder=1)
ax.add_feature(cartopy.feature.COASTLINE)

# Set the extent
ax.set_extent([east, west, south, north], cartopy.crs.PlateCarree())    
# Label title, x, and y axes
ax.set_xticks(np.arange(east,west+1,xtick), cartopy.crs.PlateCarree())
ax.set_yticks(np.arange(south,north+1,ytick), cartopy.crs.PlateCarree())
ax.set_xlabel(xlabel, size=labelsize)
ax.set_ylabel(ylabel, size=labelsize)

# Add regions
#  facecolor='none' just plots the lines
#group_shp = cartopy.io.shapereader.Reader(rgiO1_shp_fn)
#group_feature = cartopy.feature.ShapelyFeature(group_shp.geometries(), cartopy.crs.PlateCarree(),
#                                               edgecolor='black', facecolor='grey', alpha=0.2, linewidth=1)
#ax.add_feature(group_feature,zorder=2)

# Add colorbar
<<<<<<< HEAD
cmap = 'RdYlBu'
norm = plt.Normalize(-2, 2)
var_label = 'mass balance, m w.e. yr^-1'

=======
cmap = 'RdYlBu_r'
norm = plt.Normalize(int(np.min(values)), np.ceil(np.max(values)))
var_label = 'Elevation [m a.s.l.]'
>>>>>>> 235d361a
sm = plt.cm.ScalarMappable(cmap=cmap, norm=norm)
sm._A = []
plt.colorbar(sm, ax=ax, fraction=0.024, pad=0.01)
fig.text(1, 0.5, var_label, va='center', ha='center', rotation='vertical', size=labelsize)

<<<<<<< HEAD
ax.scatter(lons, lats, c=mass_balance, cmap=cmap, s=sizes, norm=norm, edgecolors='k', zorder=3)
=======
ax.scatter(lons, lats, c=values, s=50, cmap=cmap, norm=norm, edgecolors='k', linewidth=0.5, alpha=0.9, zorder=3)
>>>>>>> 235d361a

#ax.pcolormesh(lons, lats, mass_balance, cmap=cmap, norm=norm, zorder=2, alpha=0.8)            

# Title
<<<<<<< HEAD
ax.set_title('Mass balance of Alaskan glaciers')
=======
#ax.set_title('[INSERT TITLE]')
>>>>>>> 235d361a

# Save figure
fig.set_size_inches(6,4)
figure_fp = os.getcwd() + '/../Output/'
if os.path.exists(figure_fp) == False:
    os.makedirs(figure_fp)
fig_fn = 'mb_map_mesh.png'
fig.savefig(figure_fp + fig_fn, bbox_inches='tight', dpi=300)<|MERGE_RESOLUTION|>--- conflicted
+++ resolved
@@ -13,20 +13,13 @@
 import numpy as np
 import pandas as pd
 
-<<<<<<< HEAD
 #%% X-Y PLOT
 ds = pd.read_csv(os.getcwd() + '/Alaska_dV_17jun_preprocessed.csv')
 #dens_ice = 917 # in kg/m^3
 mb = ds.loc[:,'mb_mwea']
 #area = ds.loc[:,'area']
 mb_uncertainty = ds.loc[:,'mb_mwea_sigma']
-=======
-#pd.read_csv('')
-
-#%% X-Y PLOT
-#ds = pd.read_csv(...)
-
->>>>>>> 235d361a
+
 # X,Y values
 x_values = mb  
 y_values = mb_uncertainty
@@ -112,7 +105,6 @@
         
 
 # Time, Latitude, Longitude
-<<<<<<< HEAD
 #lons = [-150,85, -60]
 #lats = [66,40,-15]
 #values = [-5, 0, 5]
@@ -161,16 +153,6 @@
     else:
         sizes[i] = 82
  
-=======
-lons = [7.5,86.8,43.2,85.6,6.9,-69.9,10.6,-70.0,170]
-lats = [46.0,28.0,42.8,28.2,45.8,-33.6,46.5,-30.1,-43]
-values = [2665,5471,3050,4076,2030,3459,2623,4570,900]
-#sizes = [100, 50, 20]
-
-#var_change = temp_change
-
-    
->>>>>>> 235d361a
 # Create the projection
 fig, ax = plt.subplots(1, 1, figsize=(10,5), subplot_kw={'projection':cartopy.crs.PlateCarree()})
 # Add country borders for reference
@@ -193,35 +175,21 @@
 #ax.add_feature(group_feature,zorder=2)
 
 # Add colorbar
-<<<<<<< HEAD
 cmap = 'RdYlBu'
 norm = plt.Normalize(-2, 2)
 var_label = 'mass balance, m w.e. yr^-1'
 
-=======
-cmap = 'RdYlBu_r'
-norm = plt.Normalize(int(np.min(values)), np.ceil(np.max(values)))
-var_label = 'Elevation [m a.s.l.]'
->>>>>>> 235d361a
 sm = plt.cm.ScalarMappable(cmap=cmap, norm=norm)
 sm._A = []
 plt.colorbar(sm, ax=ax, fraction=0.024, pad=0.01)
 fig.text(1, 0.5, var_label, va='center', ha='center', rotation='vertical', size=labelsize)
 
-<<<<<<< HEAD
 ax.scatter(lons, lats, c=mass_balance, cmap=cmap, s=sizes, norm=norm, edgecolors='k', zorder=3)
-=======
-ax.scatter(lons, lats, c=values, s=50, cmap=cmap, norm=norm, edgecolors='k', linewidth=0.5, alpha=0.9, zorder=3)
->>>>>>> 235d361a
 
 #ax.pcolormesh(lons, lats, mass_balance, cmap=cmap, norm=norm, zorder=2, alpha=0.8)            
 
 # Title
-<<<<<<< HEAD
 ax.set_title('Mass balance of Alaskan glaciers')
-=======
-#ax.set_title('[INSERT TITLE]')
->>>>>>> 235d361a
 
 # Save figure
 fig.set_size_inches(6,4)
